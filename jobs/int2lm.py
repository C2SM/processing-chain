#!/usr/bin/env python
# -*- coding: utf-8 -*-

import os
import logging
import shutil
import subprocess
import pytz
from datetime import datetime, timedelta
from . import tools, prepare_data


def set_cfg_variables(cfg):

    setattr(cfg, 'int2lm_run', os.path.join(cfg.chain_root, 'int2lm', 'run'))
    setattr(cfg, 'int2lm_output',
            os.path.join(cfg.chain_root, 'int2lm', 'output'))

    return cfg


<<<<<<< HEAD
def main(cfg):
    """Setup the namelist for **int2lm** and submit the job to the queue.
=======
def main(cfg, model_cfg):
    """Setup the namelist for int2lm and submit the job to the queue.

    Necessary for both COSMO and COSMOART simulations.
>>>>>>> 05cf3646

    Decide if the soil model should be TERRA or TERRA multi-layer depending on
    `startdate` of the simulation.

    Create necessary directory structure to run int2lm (run and output
    directories, defined in ``cfg.int2lm`` and ``cfg.int2lm['output']``).

    Copy the int2lm-executable from ``cfg.int2lm['binary_file']`` to 
    ``cfg.int2lm['work']/int2lm``.

    Copy the extpar-file ``cfg.int2lm['extpar_file']`` to
    ``cfg.int2lm_run/work``.

    COSMOART: Copy the ``libgrib_api`` files to
    ``cfg.int2lm['work']/libgrib_api``.

    COSMO: Convert the tracer-csv-files into an int2lm-namelist file.

    Format the int2lm-namelist-template using the information in ``cfg``.

    Format the runscript-template and submit the job.

    Parameters
    ----------	
    cfg : Config
        Object holding all user-configuration parameters as attributes.
    model_cfg : dict
        Model configuration settings loaded from the ``config/models.yaml`` file.
    """
    cfg = prepare_data.set_cfg_variables(cfg)
    cfg = set_cfg_variables(cfg)

    # Total number of processes
    np_tot = cfg.int2lm['np_x'] * cfg.int2lm['np_y']

    # Set folder names
    int2lm_run = os.path.join(cfg.int2lm_run)
    int2lm_output = os.path.join(cfg.int2lm_output)

    # Create int2lm directories
    tools.create_dir(int2lm_run, "int2lm_run")
    tools.create_dir(int2lm_output, "int2lm_output")

    tools.copy_file(cfg.int2lm['binary_file'],
                    os.path.join(int2lm_run, "int2lm"))

    # Copy extpar file to input/extpar directory
    extpar_dir = os.path.join(cfg.int2lm_input, "extpar")
    tools.create_dir(extpar_dir, "int2lm extpar")
    tools.copy_file(
        os.path.join(cfg.int2lm['extpar_dir'], cfg.int2lm['extpar_filename']),
        extpar_dir)

    # Copy landuse and plant-functional-type files
    if cfg.workflow_name == 'cosmo-art':
        lu_file_src = cfg.int2lm['lu_file']
        lu_file_dst = os.path.join(extpar_dir, 'landuse.nc')
        tools.copy_file(lu_file_src, lu_file_dst)

        pft_file_src = cfg.int2lm['pft_file']
        pft_file_dst = os.path.join(extpar_dir, 'pft.nc')
        tools.copy_file(pft_file_src, pft_file_dst)

        # Copy libgrib_api
        dest = os.path.join(cfg.int2lm['work'], 'libgrib_api')
        try:
            # delete so no error when forcing this job
            shutil.rmtree(dest)
        except FileNotFoundError:
            pass
        try:
            shutil.copytree(src=cfg.int2lm['libgrib_dir'],
                            dst=dest,
                            symlinks=True)
        except FileNotFoundError:
            logging.error("libgrib_api directory not found")
            raise
        except (PermissionError, OSError):
            logging.error("Copying libgrib_api failed")
            raise

    # Write INPUT_ART from csv file if present
    tracer_csvfile = os.path.join(cfg.chain_src_dir, 'cases', cfg.casename,
                                  'int2lm_tracers.csv')
    if os.path.isfile(tracer_csvfile):
        datasets_csvfile = os.path.join(cfg.chain_src_dir, 'cases',
                                        cfg.casename, 'int2lm_datasets.csv')
        input_art_filename = os.path.join(int2lm_run, 'INPUT_ART')

        tools.write_int2lm_input_art.main(tracer_csvfile, datasets_csvfile,
                                          input_art_filename)

    # Change of soil model from TERRA to TERRA multi-layer on 2 Aug 2007
    if cfg.startdate_sim < datetime(2007, 8, 2, tzinfo=pytz.UTC):
        multi_layer = ".FALSE."
    else:
        multi_layer = ".TRUE."

    # Prepare namelist
    with open(os.path.join(cfg.case_path,
                           cfg.int2lm['namelist_filename'])) as input_file:
        int2lm_namelist = input_file.read()

    # Int2lm processing always starts at hstart=0, thus modifying inidate
    hstart_int2lm = 0
    hstop_int2lm = cfg.forecasttime

    output_file = os.path.join(int2lm_run, "INPUT")
    with open(output_file, "w") as outf:
        outf.write(
            int2lm_namelist.format(
                cfg=cfg,
                **cfg.int2lm,
                hstart_int2lm=hstart_int2lm,
                hstop_int2lm=hstop_int2lm,
                multi_layer=multi_layer,
                meteo_prefix=cfg.meteo['prefix'],
            ))

    # Prepare runscript
    with open(os.path.join(cfg.case_path,
                           cfg.int2lm['runjob_filename'])) as input_file:
        int2lm_runscript = input_file.read()

    # Logfile variables
    logfile = os.path.join(cfg.log_working_dir, "int2lm")
    logfile_finish = os.path.join(cfg.log_finished_dir, "int2lm")

    output_file = os.path.join(int2lm_run, "run.job")
    with open(output_file, "w") as outf:
        outf.write(
            int2lm_runscript.format(cfg=cfg,
                                    **cfg.int2lm,
                                    int2lm_run=int2lm_run,
                                    ini_day=cfg.startdate_sim_yyyymmddhh[0:8],
                                    ini_hour=cfg.startdate_sim_yyyymmddhh[8:],
                                    np_tot=np_tot,
                                    hstop_int2lm=hstop_int2lm,
                                    logfile=logfile,
                                    logfile_finish=logfile_finish))

    # Submit job
    result = subprocess.run(
        ["sbatch", "--wait",
         os.path.join(int2lm_run, "run.job")])
    exitcode = result.returncode
    if exitcode != 0:
        raise RuntimeError("sbatch returned exitcode {}".format(exitcode))<|MERGE_RESOLUTION|>--- conflicted
+++ resolved
@@ -19,15 +19,10 @@
     return cfg
 
 
-<<<<<<< HEAD
-def main(cfg):
-    """Setup the namelist for **int2lm** and submit the job to the queue.
-=======
 def main(cfg, model_cfg):
     """Setup the namelist for int2lm and submit the job to the queue.
 
     Necessary for both COSMO and COSMOART simulations.
->>>>>>> 05cf3646
 
     Decide if the soil model should be TERRA or TERRA multi-layer depending on
     `startdate` of the simulation.
