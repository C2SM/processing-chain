#!/usr/bin/env python
# -*- coding: utf-8 -*-
#                                                                              
# Setup the namelist for int2lm and submit the job to the queue       
#                                                                              
# Dominik Brunner, July 2013                                                   
#                                                                              
# 2013-07-20 Initial release, based on Christoph Knote's int2lm.bash (brd)
# 2017-01-15 adapted for hypatia and project SmartCarb (brd)
# 2018-08-03 Translated to Python (jae)

### DEVELOPMENT VERSION ###

import os
import logging
import shutil
from . import tools
import subprocess
import sys
import importlib
from datetime import datetime


def main(starttime, hstart, hstop, cfg):
    """Setup the namelist for **int2lm** and submit the job to the queue.

    Necessary for both **COSMO** and **COSMOART** simulations.
 
    Decide if the soil model should be TERRA or TERRA multi-layer depending on
    ``startdate`` of the simulation.

    Create necessary directory structure to run **int2lm** (run and output
    directories, defined in ``cfg.int2lm`` and ``cfg.int2lm_output``).

    Copy the **int2lm**-executable from ``cfg.int2lm_bin`` to 
    ``cfg.int2lm_work/int2lm``.

    Copy the extpar-file from ``cfg.extpar_dir/cfg.extpar_file`` to
    ``cfg.int2lm_run/extpar``.

    **COSMOART**: Copy the ``libgrib_api`` files to
    ``cfg.int2lm_work/libgrib_api``.

    **COSMO**: Convert the tracer-csv-files into a **int2lm**-namelist file.

    Format the **int2lm**-namelist-template using the information in ``cfg``.

    Format the runscript-template and submit the job.

    Parameters
    ----------	
    start_time : datetime-object
        The starting date of the simulation
    hstart : int
        Offset (in hours) of the actual start from the start_time
    hstop : int
        Length of simulation (in hours)
    cfg : config-object
        Object holding all user-configuration parameters as attributes
    """
    logfile = os.path.join(cfg.log_working_dir, "int2lm")
    logfile_finish = os.path.join(cfg.log_finished_dir, "int2lm")

    # Change of soil model from TERRA to TERRA multi-layer on 2 Aug 2007
    if starttime < datetime.strptime('2007-08-02', '%Y-%m-%d'): 
        multi_layer = ".FALSE."
    else:
        multi_layer = ".TRUE."
    setattr(cfg, "multi_layer", multi_layer)

    # Create int2lm directory
    tools.create_dir(cfg.int2lm_work, "int2lm_work")
    tools.create_dir(cfg.int2lm_output, "int2lm_output")

    tools.copy_file(cfg.int2lm_bin, os.path.join(cfg.int2lm_work, "int2lm"))

    # Copy extpar file to input/extpar directory
    extpar_folder = os.path.join(cfg.int2lm_input,"extpar")
    extpar_file = os.path.join(cfg.int2lm_extpar_dir, cfg.int2lm_extpar_file)
    tools.create_dir(extpar_folder, "int2lm extpar")
    tools.copy_file(extpar_file, extpar_folder)

    # Copy libgrib_api
    if cfg.target is tools.Target.COSMOART:
        dest = os.path.join(cfg.int2lm_work, 'libgrib_api')
        try:
            # delete so no error when forcing this job
            shutil.rmtree(dest)
        except FileNotFoundError:
            pass
        try:
            shutil.copytree(src=cfg.int2lm_libgrib_dir,
                            dst=dest,
                            symlinks=True)
        except FileNotFoundError:
            logging.error("libgrib_api directory not found")
            raise
        except (PermissionError, OSError):
            logging.error("Copying libgrib_api failed")
            raise

    # Write INPUT_ART from csv file
    if cfg.target is tools.Target.COSMO:
        # csv file with tracer definitions 
        tracer_csvfile = os.path.join(cfg.casename,'int2lm_tracers.csv')
        # csv file with tracer datasets
        set_csvfile = os.path.join(cfg.casename,'int2lm_datasets.csv')

        tracer_filename = os.path.join(cfg.chain_src_dir, 'cases', tracer_csvfile)
        set_filename = os.path.join(cfg.chain_src_dir, 'cases', set_csvfile) 
        input_art_filename = os.path.join(cfg.int2lm_work, 'INPUT_ART')

        tools.write_int2lm_input_art.main(tracer_filename, set_filename,
                                      input_art_filename)

    # Prepare namelist
    with open(cfg.int2lm_namelist) as input_file:
        to_write = input_file.read()

    output_file = os.path.join(cfg.int2lm_work, "INPUT")
    with open(output_file, "w") as outf:
        outf.write(to_write.format(cfg=cfg))

    # Prepare runscript
    with open(cfg.int2lm_runjob) as input_file:
        to_write = input_file.read()

    output_file = os.path.join(cfg.int2lm_work, "run.job")
    with open(output_file, "w") as outf:
        outf.write(to_write.format(
            cfg=cfg,
            ini_day = cfg.inidate_int2lm_yyyymmddhh[0:8],
            ini_hour = cfg.inidate_int2lm_yyyymmddhh[8:],
            logfile=logfile, logfile_finish = logfile_finish))

<<<<<<< HEAD
    exitcode = subprocess.call(["sbatch", "--wait", 
                                os.path.join(cfg.int2lm_work,'run.job')])
    if exitcode != 0:
        raise RuntimeError
=======
    # Submit job
    exitcode = subprocess.call(["sbatch", "--wait",
                                os.path.join(cfg.int2lm_work, "run.job")])
    if exitcode != 0:
       raise RuntimeError("sbatch returned exitcode {}".format(exitcode))
>>>>>>> d11647c6
<|MERGE_RESOLUTION|>--- conflicted
+++ resolved
@@ -133,15 +133,8 @@
             ini_hour = cfg.inidate_int2lm_yyyymmddhh[8:],
             logfile=logfile, logfile_finish = logfile_finish))
 
-<<<<<<< HEAD
-    exitcode = subprocess.call(["sbatch", "--wait", 
-                                os.path.join(cfg.int2lm_work,'run.job')])
-    if exitcode != 0:
-        raise RuntimeError
-=======
     # Submit job
     exitcode = subprocess.call(["sbatch", "--wait",
                                 os.path.join(cfg.int2lm_work, "run.job")])
     if exitcode != 0:
-       raise RuntimeError("sbatch returned exitcode {}".format(exitcode))
->>>>>>> d11647c6
+       raise RuntimeError("sbatch returned exitcode {}".format(exitcode))