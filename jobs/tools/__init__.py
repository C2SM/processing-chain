#!/usr/bin/env python
# -*- coding: utf-8 -*-

import subprocess
import logging
import os
import shutil
import time
import sys

from datetime import datetime, timedelta
from enum import Enum, auto

from . import cams4int2cosmo
from . import ctnoaa4int2cosmo
from . import string2char
from . import vprmsplit
from . import write_int2lm_input_art
#from . import write_cosmo_input_ghg
from . import mozart2int2lm
from .check_target import check_target
from . import comp_nc
from . import helper


def iter_hours(starttime, hstart, hstop, step=1):
    """Return a generator that yields datetime-objects from 
    ``starttime + hstart`` up to (and possibly including) ``starttime + hstop`` 
    in ``step``-increments.
    
    If no ```step`` is given, the stepsize is 1 hour

    Parameters
    ----------
    starttime : datetime-object
        The start-date if the iteration
    hstart : int
        Offset (in hours) from the starttime where the iteration starts
    hstop : int
        Offset (in hours) from the starttime where the iteration stops
    step : int, optional
        Stepsize, defaults to 1
        
    Yields
    ------
    datetime-object
        The next timepoint in the iteration
        
    Examples
    --------
    If the timeperiod is divisible by the step, the last timepoint will be
    exactly ``starttime + hstop``. If not, the last timepoint will be before
    that.

    >>> import datetime
    >>> date = datetime.datetime.strptime("20150101", "%Y%m%d")
    >>> [t.hour for t in iter_hours(date, 10, 14, 2)]
    [10, 12, 14]
    >>> [t.hour for t in iter_hours(date, 9, 16, 3)]
    [9, 12, 15]
    """
    assert hstop > hstart, "Start has to be before stop (hstop > hstart)"
    current = starttime + timedelta(hours=hstart)
    stoptime = starttime + timedelta(hours=hstop)

    while current <= stoptime:
        yield current
        current += timedelta(hours=step)


def prepare_message(logfile_path):
    """Shortens the logfile to be sent via mail if it is too long.

    Parameters
    ----------
    logfile_path : str
        Path of logfile
    """

    with open(logfile_path) as logfile:
        message = logfile.read()
    # Shorten big logfiles
    if len(message) > 4096:
        message = message[:2048] + \
                  "\n\n--------------------------------------------------\n" + \
                  "### Some lines are skipped here. Original logfile:\n" + \
                  logfile_path + \
                  "\n--------------------------------------------------\n\n" + \
                  message[-2048:]

    return message


def send_mail(address, subject, message=''):
    """Send an email to adress.

    Start a subprocess that sends an email using the linux ``mail```-
    command.

    Parameters
    ----------
    address : str
        Adress to which the email is sent
    subject : str
        Subject of the message
    message : str, optional
        Body of the message, default is empty
    """
    p = subprocess.Popen(
        ['mail', '-s', '"%s"' % subject, address], stdin=subprocess.PIPE)
    p.stdin.write(message.encode('utf-8'))
    p.stdin.close()


def change_logfile(filename):
    """Change the path of the logfile used by the logging module.

    Parameters
    ----------
    filename : str
        Path to the new logfile
    """

    fileh = logging.FileHandler(filename, 'a', delay=True)
    # log_format = logging.Formatter('%(levelname)s:%(message)s')
    # fileh.setFormatter(log_format)

    log = logging.getLogger()  # root logger
    if len(log.handlers) > 0:
        log.handlers = [fileh]  # set the new handler
    else:
        logging.basicConfig(filename=filename, level=logging.INFO)


def create_dir(path, readable_name):
    """Create a directory at path, log failure using readable_name.
    
    Use ``os.makedirs(path, exist_ok=True)`` to create all necessary 
    directories for ``path`` to point to a valid directory. Do nothing if the
    directory at ``path`` already exists.
    
    If the directory can not be created, log an error-message logged and raise
    the exception.
    
    Parameters
    ----------
    path : str
        Path of the directory to be created
    readable_name : str
        Name of the directory used in the logging messsage
    """
    try:
        os.makedirs(path, exist_ok=True)
    except (OSError, Exception) as e:
        logging.error("Creating {} directory at path {} failed with {}".format(
            readable_name, path,
            type(e).__name__))
        raise


def copy_file(source_path, dest_path, output_log=False):
    """Copy a file from source_path to dest_path

    Use shutil.copy to copy the file.
    dest_path can be either a directory or a filepath.
    If it is a directory, the name of the file will be
    kept, if it is a filepath the file will be renamed.
    File permissions will be copied as well.

    Provides error description to the logfiles

    Parameters
    ----------
    source_path : str
        Path to the file to be copied
    dest_path : str
        Path to the destination directory or destination file
    """
    try:
        shutil.copy(source_path, dest_path)
    except FileNotFoundError:
        logging.error("Source-file not found at {} OR "
                      "target-directory {} doesn't exist.".format(
                          source_path, dest_path))
        raise
    except PermissionError:
        logging.error("Copying file from {} to {} failed due to"
                      "a permission error.".format(source_path, dest_path))
        raise
    except (OSError, Exception) as e:
        logging.error("Copying {} to {} failed with {}".format(
            source_path, dest_path,
            type(e).__name__))
        raise
    logging.info("Copied {} to {}". format(
                 source_path, dest_path))


def rename_file(source_path, dest_path, output_log=False):
    """Copy a file from source_path to dest_path

    Use os.rename to rename the file.
    dest_path can be either a directory or a filepath.
    If it is a directory, the name of the file will be
    kept, if it is a filepath the file will be renamed.
    File permissions will be kept as well.

    Provides error description to the logfiles

    Parameters
    ----------
    source_path : str
        Path to the file to be renamed
    dest_path : str
        Path to the destination directory or destination file
    """
    try:
        os.rename(source_path, dest_path)
    except FileNotFoundError:
        logging.error("Source-file not found at {} OR "
                      "target-directory {} doesn't exist."
                      .format(source_path, dest_path))
        raise
    except PermissionError:
        logging.error("Copying file from {} to {} failed due to"
                      "a permission error.".format(source_path, dest_path))
        raise
    except (OSError, Exception) as e:
        logging.error("Copying {} to {} failed with {}". format(
                      source_path, dest_path, type(e).__name__))
        raise
    logging.info("Renamed {} to {}". format(
                 source_path, dest_path))


def remove_file(dest_path, output_log=False):
    """Delete a file at dest_path

    Use os.remove to delete the file.
    dest_path has to be a filepath.

    Provides error description to the logfiles

    Parameters
    ----------
    dest_path : str
        Path to the destination file
    """
    try:
        os.remove(dest_path)
    except FileNotFoundError:
        logging.error("Target-file not found at {}."
                      .format(dest_path))
        raise
    except PermissionError:
        logging.error("Removing file {} failed due to"
                      "a permission error.".format(dest_path))
        raise
    except (OSError, Exception) as e:
        logging.error("Removing {} failed with {}". format(
                      dest_path, type(e).__name__))
        raise
    logging.info("Removed {}". format(
                 dest_path))


class Target(Enum):
    COSMO = auto()
    COSMOART = auto()
    COSMOGHG = auto()
    ICON = auto()
    ICONART = auto()
    ICONARTOEM = auto()


class Subtarget(Enum):
    NONE = auto()
    SPINUP = auto()

<<<<<<< HEAD
str_to_enum = {'cosmo': Target.COSMO,
               'cosmo-art': Target.COSMOART,
               'cosmo-ghg': Target.COSMOGHG,
               'icon': Target.ICON,
               'icon-art': Target.ICONART,
               'icon-art-oem': Target.ICONARTOEM,
               'none': Subtarget.NONE,
               'spinup': Subtarget.SPINUP,
               }
=======

str_to_enum = {
    'cosmo': Target.COSMO,
    'cosmo-art': Target.COSMOART,
    'cosmo-ghg': Target.COSMOGHG,
    'icon': Target.ICON,
    'icon-art': Target.ICONART,
    'icon-oem': Target.ICONOEM,
    'none': Subtarget.NONE,
    'spinup': Subtarget.SPINUP,
}
>>>>>>> dd0ac4f3


def check_target(cfg, target=Target.COSMO):
    """Check that the target specified in cfg matched the prescribed target.

    Check that cfg.target == target. If not, raises a RuntimeError.

    Parameters
    ----------
    cfg : config-object

    target : Target enum
        Prescribed target
    """
    if not cfg.target is target:
        raise RuntimeError("The target specified in the configuration file "
                           "is {}, but the job only applies to {}.".format(
                               cfg.target.name, target.name))


def levenshtein(s1, s2):
    """Return the levenshtein distance ("edit distance") between s1 and s2.

    From https://en.wikibooks.org/wiki/Algorithm_Implementation/Strings/Levenshtein_distance#Python

    Used to suggest the closest existing casename when giving a non-existent one.

    >>> levenshtein('car', 'cab')
    1
    >>> levenshtein('Hello how', 'are you')
    7
    """
    if len(s1) < len(s2):
        return levenshtein(s2, s1)

    # len(s1) >= len(s2)
    if len(s2) == 0:
        return len(s1)

    previous_row = range(len(s2) + 1)
    for i, c1 in enumerate(s1):
        current_row = [i + 1]
        for j, c2 in enumerate(s2):
            # j+1 instead of j since previous_row and current_row are one
            # character longer than s2
            insertions = previous_row[j + 1] + 1
            deletions = current_row[j] + 1
            substitutions = previous_row[j] + (c1 != c2)
            current_row.append(min(insertions, deletions, substitutions))
        previous_row = current_row

    return previous_row[-1]


def grep(string, filename):
    """Mimics the "grep" function.

    Parameters
    ----------
    string : string to be searched for

    filename: file name in which string is searched
    """

    # List of lines where string is found
    list_line = []
    list_iline = []
    lo_success = False

    for iline, line in enumerate(open(filename)):
        if string in line:
            list_line.append(line)
            list_iline.append(iline)
            lo_success = True

    return {"success": lo_success,  "iline" : list_iline, "line" : list_line}


def check_job_completion(log_finished_dir, job, waittime=3000):
    """Check that a certain job is done, otherwise waits 300 seconds.

    Parameters
    ----------
    cfg : config-object

    log_finished_dir : directory for logfiles of finished jobs

    job: string of job name, e.g. "meteo"

    waittime : time to wait (factor of .1 second)
               Defaults to 3000 (300 seconds)
    """
    logfile = os.path.join(log_finished_dir, job)
    while True:
        if not os.path.exists(logfile):
            print("Waiting for the %s job to finish first" % (job))
            sys.stdout.flush()
            for _ in range(waittime):
                time.sleep(0.1)
        else:
            break<|MERGE_RESOLUTION|>--- conflicted
+++ resolved
@@ -277,7 +277,6 @@
     NONE = auto()
     SPINUP = auto()
 
-<<<<<<< HEAD
 str_to_enum = {'cosmo': Target.COSMO,
                'cosmo-art': Target.COSMOART,
                'cosmo-ghg': Target.COSMOGHG,
@@ -287,20 +286,6 @@
                'none': Subtarget.NONE,
                'spinup': Subtarget.SPINUP,
                }
-=======
-
-str_to_enum = {
-    'cosmo': Target.COSMO,
-    'cosmo-art': Target.COSMOART,
-    'cosmo-ghg': Target.COSMOGHG,
-    'icon': Target.ICON,
-    'icon-art': Target.ICONART,
-    'icon-oem': Target.ICONOEM,
-    'none': Subtarget.NONE,
-    'spinup': Subtarget.SPINUP,
-}
->>>>>>> dd0ac4f3
-
 
 def check_target(cfg, target=Target.COSMO):
     """Check that the target specified in cfg matched the prescribed target.
