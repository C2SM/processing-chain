#!/usr/bin/env python
# -*- coding: utf-8 -*-

import os
from pathlib import Path
import logging
import shutil
import subprocess
from datetime import timedelta
import xarray as xr
import numpy as np
from . import tools
from .tools.interpolate_data import create_oh_for_restart, create_oh_for_inicond
from .tools.fetch_external_data import fetch_era5, fetch_era5_nudging
from calendar import monthrange


def set_cfg_variables(cfg):
    if cfg.workflow_name.startswith('cosmo'):
        cfg.int2lm_root = cfg.chain_root / 'int2lm'
        cfg.int2lm_input = cfg.int2lm_root / 'input'
    elif cfg.workflow_name.startswith('icon'):
        cfg.icon_base = cfg.chain_root / 'icon'
        cfg.icon_input = cfg.icon_base / 'input'
        cfg.icon_input_icbc = cfg.icon_input / 'icbc'
        cfg.icon_work = cfg.icon_base / 'run'
        cfg.icon_output = cfg.icon_base / 'output'
        cfg.icon_output_reduced = cfg.icon_base / 'output_reduced'
        cfg.icon_restart_out = cfg.icon_base / 'restart'
        cfg.icon_restart_in = cfg.chain_root_prev / 'icon' / 'run'
        cfg.icon_input_icbc_prev = cfg.chain_root_prev / 'icon' / 'input' / 'icbc'

        cfg.input_files_scratch = {}
        for dsc, file in cfg.input_files.items():
            cfg.input_files[dsc] = (p := Path(file))
            cfg.input_files_scratch[dsc] = cfg.icon_input / p.name

        cfg.create_vars_from_dicts()

        cfg.ini_datetime_string = cfg.startdate.strftime('%Y-%m-%dT%H:00:00Z')
        cfg.end_datetime_string = cfg.enddate.strftime('%Y-%m-%dT%H:00:00Z')

        if cfg.workflow_name == 'icon-art-oem':
            cfg.startdate_sim_yyyymmdd_hh = cfg.startdate_sim.strftime(
                '%Y%m%d_%H')

        if cfg.workflow_name == 'icon-art-global':
            # Nudge type (global or nothing)
            cfg.nudge_type = 2 if cfg.era5_global_nudging else 0
            # Time step for global nudging in seconds
            cfg.nudging_step_seconds = cfg.nudging_step * 3600
            # Prescribed initial conditions for CH4, CO and/or OH
            cfg.iart_init_gas = 4 if cfg.species_inicond else 0

        if cfg.lrestart == '.TRUE.':
            cfg.restart_filename = 'restart_atm_DOM01.nc'
            cfg.restart_file = cfg.icon_restart_in / cfg.restart_filename
            cfg.restart_file_scratch = cfg.icon_work / cfg.restart_filename

        cfg.job_ids['current']['prepare_data'] = []


def async_error(cfg, part="This part"):
    if cfg.is_async:
        raise NotImplementedError(f"{part} isn't ready for async execution yet")


def main(cfg):
    """
    **ICON and COSMO Data Preparation**

    This function prepares input data for ICON and COSMO simulations by creating necessary directories,
    copying meteorological files, and handling specific data processing for each model.

    **ICON:**

    - Create directories ``cfg.icon_input_icbc`` and ``cfg.icon_work``.
    - Submit the runscript for the DWD ICON tools to remap the meteorological files.
    - All runscripts specified in ``cfg.icontools_runjobs`` are submitted.
    - The meteorological files are read from the original input directory (``cfg.input_root_meteo``),
      and the remapped meteorological files are saved in the input folder on scratch (``cfg.icon_input/icbc``).
    - The constant variable 'GEOSP' is added to the files not containing it using python-cdo bindings.

    **COSMO:**

    - Copy meteorological files to **int2lm** input.
    - Create the necessary directory ``cfg.int2lm_input/meteo``.
    - Copy meteorological files from the project directory (``cfg.meteo['dir']/cfg.meteo['prefix']YYYYMMDDHH``)
      to the int2lm input folder on scratch (``cfg.int2lm_input/meteo``).
    - For nested runs (meteorological files are COSMO output: ``cfg.meteo['prefix'] == 'lffd'``),
      also copy the ``*c.nc``-file with constant parameters.

    Parameters
    ----------
    cfg : Config
        Object holding all user-configuration parameters as attributes.
    model_cfg : dict
        Model configuration settings loaded from the ``config\/models.yaml`` file.

    Raises
    ------
    RuntimeError
        If any subprocess returns a non-zero exit code during execution.
    """
<<<<<<< HEAD

    set_cfg_variables(cfg)
=======
    cfg = set_cfg_variables(cfg, model_cfg)
>>>>>>> 05cf3646

    if cfg.workflow_name.startswith('icon'):
        logging.info('ICON input data (IC/BC)')

        #-----------------------------------------------------
        # Create directories
        #-----------------------------------------------------
        tools.create_dir(cfg.icon_work, "icon_work")
        tools.create_dir(cfg.icon_input_icbc, "icon_input_icbc")
        tools.create_dir(cfg.icon_output, "icon_output")
        tools.create_dir(cfg.icon_restart_out, "icon_restart_out")

        #-----------------------------------------------------
        # Copy input files
        #-----------------------------------------------------
        wall_time = getattr(cfg, 'copy_input_walltime', '00:01:00')
        queue = getattr(cfg, 'copy_input_queue', 'normal')
        
        script_lines = ['#!/usr/bin/env bash',
                        f'#SBATCH --job-name="copy_input_{cfg.casename}_{cfg.startdate_sim_yyyymmddhh}_{cfg.enddate_sim_yyyymmddhh}"',
                        f'#SBATCH --account={cfg.compute_account}',
                        f'#SBATCH --time={walltime}',
                        f'#SBATCH --partition={queue}',
                        '#SBATCH --constraint=gpu',
                        '#SBATCH --nodes=1',
                        '']
        for target, destination in zip(cfg.input_files.values(),
                                       cfg.input_files_scratch.values()):
            script_lines.append(f'rsync -av {target} {destination}')

        
        with (script := cfg.icon_base / 'copy_input.job').open('w') as f:
            f.write('\n'.join(script_lines))

        cfg.submit('prepare_data', script)

        if cfg.workflow_name == 'icon-art-global':
            async_error(cfg, part='global ICON-ART')
            # -- Download ERA5 data and create the inicond file
            if cfg.era5_inicond and cfg.lrestart == '.FALSE.':
                # -- Fetch ERA5 data
                fetch_era5(cfg.startdate_sim, cfg.icon_input_icbc)

                # -- Copy ERA5 processing script (icon_era5_inicond.job) in workdir
                with open(cfg.icon_era5_inijob) as input_file:
                    to_write = input_file.read()
                output_file = os.path.join(cfg.icon_input_icbc,
                                           'icon_era5_inicond.sh')
                with open(output_file, "w") as outf:
                    outf.write(to_write.format(cfg=cfg))

                # -- Copy mypartab in workdir
                shutil.copy(
                    os.path.join(os.path.dirname(cfg.icon_era5_inijob),
                                 'mypartab'),
                    os.path.join(cfg.icon_input_icbc, 'mypartab'))

                # -- Run ERA5 processing script
                process = subprocess.Popen([
                    "bash",
                    os.path.join(cfg.icon_input_icbc, 'icon_era5_inicond.sh')
                ],
                                           stdout=subprocess.PIPE)
                process.communicate()

            # -----------------------------------------------------
            # Create tracer initial conditions
            # -----------------------------------------------------

            # -- Download and add CAMS data to the inicond file if needed
            if cfg.species_inicond:

                if cfg.lrestart == '.FALSE.':

                    ext_restart = ''
                    filename = cfg.input_files_scratch_inicond_filename

                    # -- Copy the script for processing external tracer data in workdir
                    with open(
                            os.path.join(
                                cfg.case_path,
                                cfg.icon_species_inijob)) as input_file:
                        to_write = input_file.read()
                    output_file = os.path.join(cfg.icon_input_icbc,
                                               cfg.icon_species_inijob)
                    with open(output_file, "w") as outf:
                        outf.write(
                            to_write.format(cfg=cfg,
                                            filename=filename,
                                            ext_restart=ext_restart,
                                            year=cfg.startdate_sim.year,
                                            month=cfg.startdate_sim.month,
                                            day=cfg.startdate_sim.day))

                    # -- Run ERA5 processing script
                    process = subprocess.Popen(["bash", output_file],
                                               stdout=subprocess.PIPE)
                    process.communicate()

                    # -- Create initial conditions for OH concentrations
                    if 'TROH' in cfg.species2restart:
                        create_oh_for_inicond(cfg, cfg.startdate_sim.month)

                else:

                    # -- Check the extension of tracer variables in the restart file
                    ds_restart = xr.open_dataset(cfg.restart_file)
                    tracer_name = cfg.species2restart[0]
                    # FIXME:
                    # var_restart = [
                    # IndexError: list index out of range
                    # var_restart = [
                    #     var for var in ds_restart.data_vars.keys()
                    #     if var.startswith(tracer_name)
                    # ][0]
                    # ext_restart = var_restart.replace(tracer_name, '')

                    # -- Change OH concentrations in the restart file
                    # if 'TROH' in cfg.species2restart:
                    #     create_oh_for_restart(cfg, cfg.startdate_sim.month,
                    #                           ext_restart)

            # -----------------------------------------------------
            # Create meteorological and tracer nudging conditions
            # -----------------------------------------------------

            # -- If global nudging, download and process ERA5 and CAMS data
            if cfg.era5_global_nudging:

                for time in tools.iter_hours(cfg.startdate_sim,
                                             cfg.enddate_sim,
                                             step=cfg.nudging_step):

                    # -- Give a name to the nudging file
                    timestr = time.strftime('%Y%m%d%H')
                    filename = 'era2icon_R2B03_{timestr}_nudging.nc'.format(
                        timestr=timestr)

                    # -- If initial time, copy the initial conditions to be used as boundary conditions
                    if time == cfg.startdate_sim and cfg.era5_inicond:
                        shutil.copy(
                            cfg.input_files_scratch_inicond_filename,
                            os.path.join(cfg.icon_input_icbc, filename))
                        continue

                    # -- Fetch ERA5 data
                    fetch_era5_nudging(time, cfg.icon_input_icbc)

                    # -- Copy ERA5 processing script (icon_era5_nudging.job) in workdir
                    with open(cfg.icon_era5_nudgingjob) as input_file:
                        to_write = input_file.read()
                    output_file = os.path.join(
                        cfg.icon_input_icbc,
                        'icon_era5_nudging_{}.sh'.format(timestr))
                    with open(output_file, "w") as outf:
                        outf.write(to_write.format(cfg=cfg, filename=filename))

                    # -- Copy mypartab in workdir
                    if not os.path.exists(
                            os.path.join(cfg.icon_input_icbc, 'mypartab')):
                        shutil.copy(
                            os.path.join(
                                os.path.dirname(cfg.icon_era5_nudgingjob),
                                'mypartab'),
                            os.path.join(cfg.icon_input_icbc, 'mypartab'))

                    # -- Run ERA5 processing script
                    process = subprocess.Popen([
                        "bash",
                        os.path.join(cfg.icon_input_icbc,
                                     'icon_era5_nudging_{}.sh'.format(timestr))
                    ],
                                               stdout=subprocess.PIPE)
                    process.communicate()

                    if cfg.species_global_nudging:

                        # -- Copy CAMS processing script (icon_cams_nudging.job) in workdir
                        with open(cfg.icon_species_nudgingjob) as input_file:
                            to_write = input_file.read()
                        output_file = os.path.join(
                            cfg.icon_input_icbc,
                            'icon_cams_nudging_{}.sh'.format(timestr))
                        with open(output_file, "w") as outf:
                            outf.write(
                                to_write.format(cfg=cfg, filename=filename))

                        # -- Run ERA5 processing script
                        process = subprocess.Popen([
                            "bash",
                            os.path.join(
                                cfg.icon_input_icbc,
                                'icon_cams_nudging_{}.sh'.format(timestr))
                        ],
                                                   stdout=subprocess.PIPE)
                        process.communicate()

        else:  # non-global ICON-ART
            async_error(cfg, part='non-global ICON-ART')
            #-----------------------------------------------------
            # Create LBC datafile lists (each at 00 UTC and others)
            #-----------------------------------------------------
            datafile_list = []
            datafile_list_rest = []
            datafile_list_chem = []
            for time in tools.iter_hours(cfg.startdate_sim, cfg.enddate_sim,
                                         cfg.meteo['inc']):
                meteo_file = os.path.join(
                    cfg.icon_input_icbc, cfg.meteo['prefix'] +
                    time.strftime(cfg.meteo['nameformat']))
                if cfg.workflow_name == 'icon-art' or cfg.workflow_name == 'icon-art-oem':
                    chem_file = os.path.join(
                        cfg.icon_input_icbc, cfg.chem['prefix'] +
                        time.strftime(cfg.chem_nameformat))
                    datafile_list_chem.append(chem_file + cfg.chem['suffix'])
                if meteo_file.endswith('00'):
                    datafile_list.append(meteo_file + cfg.meteo['suffix'])
                else:
                    datafile_list_rest.append(meteo_file + cfg.meteo['suffix'])
            datafile_list = ' '.join([str(v) for v in datafile_list])
            datafile_list_rest = ' '.join([str(v) for v in datafile_list_rest])
            datafile_list_chem = ' '.join([str(v) for v in datafile_list_chem])

            #-----------------------------------------------------
            # Write and submit runscripts
            #-----------------------------------------------------
            for runscript in cfg.icontools_runjobs:
                logfile = os.path.join(cfg.log_working_dir, 'prepare_data')
                logfile_finish = os.path.join(cfg.log_finished_dir,
                                              'prepare_data')
                with open(os.path.join(cfg.case_path,
                                       runscript)) as input_file:
                    to_write = input_file.read()
                output_run = os.path.join(cfg.icon_work, "%s.job" % runscript)
                with open(output_run, "w") as outf:
                    outf.write(
                        to_write.format(cfg=cfg,
                                        meteo=cfg.meteo,
                                        logfile=logfile,
                                        logfile_finish=logfile_finish,
                                        datafile_list=datafile_list,
                                        datafile_list_rest=datafile_list_rest,
                                        datafile_list_chem=datafile_list_chem))
                logging.info(f" Starting icontools runscript {runscript}.")
                result = subprocess.run([
                    "sbatch", "--wait",
                    os.path.join(cfg.icon_work, "%s.job" % runscript)
                ])
                exitcode = result.returncode
                if exitcode != 0:
                    raise RuntimeError(
                        "sbatch returned exitcode {}".format(exitcode))
                logging.info(f"{runscript} successfully executed.")

            #-----------------------------------------------------
            # Add GEOSP to all meteo files
            #-----------------------------------------------------
            for time in tools.iter_hours(cfg.startdate_sim, cfg.enddate_sim,
                                         cfg.meteo['inc']):
                # Specify file names
                geosp_filename = time.replace(
                    hour=0).strftime(cfg.meteo['prefix'] +
                                     cfg.meteo['nameformat']) + '_lbc.nc'
                geosp_file = os.path.join(cfg.icon_input_icbc, geosp_filename)
                src_filename = time.strftime(
                    cfg.meteo['prefix'] + cfg.meteo['nameformat']) + '_lbc.nc'
                src_file = os.path.join(cfg.icon_input_icbc, src_filename)
                merged_filename = time.strftime(
                    cfg.meteo['prefix'] +
                    cfg.meteo['nameformat']) + '_merged.nc'
                merged_file = os.path.join(cfg.icon_input_icbc,
                                           merged_filename)

                # Copy GEOSP file from last run if not present
                if not os.path.exists(geosp_file):
                    geosp_src_file = os.path.join(cfg.icon_input_icbc_prev,
                                                  geosp_filename)
                    tools.copy_file(geosp_src_file,
                                    cfg.icon_input_icbc,
                                    output_log=True)

                # Load GEOSP data array as da_geosp at time 00:
                ds = xr.open_dataset(src_file)
                ds_geosp = xr.open_dataset(geosp_file)
                da_geosp = ds_geosp['GEOSP']

                # Merge GEOSP-dataset with other timesteps
                if (time.hour != 0):
                    # Change values of time dimension to current time
                    da_geosp = da_geosp.assign_coords(
                        time=[np.datetime64(time)])
                    # Merge GEOSP into temporary file
                    ds_merged = xr.merge([ds, da_geosp])
                    ds_merged.attrs = ds.attrs
                    ds_merged.to_netcdf(merged_file)
                    # Logging info for merging GEOSP
                    logging.info("Added GEOSP to file {}".format(merged_file))
                    # Rename file to get original file name
                    tools.rename_file(merged_file, src_file)

            #-----------------------------------------------------
            # Add Q (copy of QV) and/or PS to initial file
            #-----------------------------------------------------
            if cfg.workflow_name.startswith('icon-art'):
                meteo_file = os.path.join(
                    cfg.icon_input_icbc,
                    cfg.startdate_sim.strftime(cfg.meteo['prefix'] +
                                               cfg.meteo['nameformat']) +
                    '.nc')
                if os.path.isfile(meteo_file):
                    merged_file = os.path.join(
                        cfg.icon_input_icbc,
                        cfg.startdate_sim.strftime(cfg.meteo['prefix'] +
                                                   cfg.meteo['nameformat']) +
                        '_merged.nc')
                    ds = xr.open_dataset(meteo_file)
                    merging = False
                    if 'PS' not in ds:
                        if 'LNPS' not in ds:
                            raise KeyError(
                                f"'LNPS' must be found in the initial conditions file {meteo_file}"
                            )
                        merging = True
                        ds['PS'] = ds['LNPS']
                        ds['PS'].attrs = ds['LNPS'].attrs
                        ds['PS'] = np.exp(ds['PS'])
                        ds['PS'] = ds['PS'].squeeze(dim='lev_2')
                        ds['PS'].attrs["long_name"] = 'surface pressure'
                        ds['PS'].attrs['units'] = 'Pa'
                        logging.info(f"Added PS to file {meteo_file}")
                    if 'Q' not in ds:
                        merging = True
                        ds['Q'] = ds['QV']
                        logging.info(f"Added Q to file {meteo_file}")
                    if merging:
                        ds.to_netcdf(merged_file)
                        tools.rename_file(merged_file, meteo_file)

            #-----------------------------------------------------
            # In case of OEM: merge chem tracers with meteo-files
            #-----------------------------------------------------
            if cfg.workflow_name == 'icon-art-oem':
                for time in tools.iter_hours(cfg.startdate_sim,
                                             cfg.enddate_sim,
                                             cfg.meteo['inc']):
                    if time == cfg.startdate_sim:
                        #------------
                        # Merge IC:
                        #------------
                        meteo_file = os.path.join(
                            cfg.icon_input_icbc,
                            time.strftime(cfg.meteo['prefix'] +
                                          cfg.meteo['nameformat']) + '.nc')
                        if os.path.isfile(meteo_file):
                            chem_file = os.path.join(
                                cfg.icon_input_icbc, cfg.chem['prefix'] +
                                time.strftime(cfg.chem['nameformat']) + '.nc')
                            merged_file = os.path.join(
                                cfg.icon_input_icbc,
                                time.strftime(cfg.meteo['prefix'] +
                                              cfg.meteo['nameformat']) +
                                '_merged.nc')
                            ds_meteo = xr.open_dataset(meteo_file)
                            ds_chem = xr.open_dataset(chem_file)
                            # LNPS --> PS
                            ds_chem['PS'] = ds_chem['LNPS']
                            ds_chem['PS'].attrs = ds_chem['LNPS'].attrs
                            ds_chem['PS'] = ds_chem['PS'].squeeze(dim='lev_2')
                            ds_chem['PS'].attrs[
                                "long_name"] = 'surface pressure'
                            # merge:
                            ds_merged = xr.merge([ds_meteo, ds_chem],
                                                 compat="override")
                            #ds_merged.attrs = ds.attrs
                            ds_merged.to_netcdf(merged_file)
                            # Rename file to get original file name
                            tools.rename_file(merged_file, meteo_file)
                            tools.remove_file(chem_file)
                            logging.info(
                                "Added chemical tracer to file {}".format(
                                    merged_file))

                    #------------
                    # Merge LBC:
                    #------------
                    meteo_file = os.path.join(
                        cfg.icon_input_icbc,
                        time.strftime(cfg.meteo['prefix'] +
                                      cfg.meteo['nameformat']) + '_lbc.nc')
                    chem_file = os.path.join(
                        cfg.icon_input_icbc, cfg.chem['prefix'] +
                        time.strftime(cfg.chem_nameformat) + '_lbc.nc')
                    merged_file = os.path.join(
                        cfg.icon_input_icbc,
                        time.strftime(cfg.meteo['prefix'] +
                                      cfg.meteo['nameformat']) + '_merged.nc')
                    ds_meteo = xr.open_dataset(meteo_file)
                    ds_chem = xr.open_dataset(chem_file)
                    # LNPS --> PS
                    ds_chem['PS'] = ds_chem['LNPS']
                    ds_chem['PS'].attrs = ds_chem['LNPS'].attrs
                    ds_chem['PS'].attrs["long_name"] = 'surface pressure'
                    ds_chem['TRCH4_chemtr'] = ds_chem['CH4_BG']
                    # merge:
                    ds_merged = xr.merge([ds_meteo, ds_chem],
                                         compat="override")
                    #ds_merged.attrs = ds.attrs
                    ds_merged.to_netcdf(merged_file)
                    # Rename file to get original file name
                    tools.rename_file(merged_file, meteo_file)
                    tools.remove_file(chem_file)
                    logging.info(
                        "Added chemical tracer to file {}".format(merged_file))

    # If COSMO (and not ICON):
    else:
        async_error(cfg, part='COSMO')
        logging.info('COSMO analysis data for IC/BC')

        dest_path = os.path.join(cfg.int2lm_input, 'meteo')
        tools.create_dir(dest_path, "meteo input")

        source_nameformat = cfg.meteo['nameformat']
        if cfg.meteo['prefix'] == 'lffd':
            # nested runs use cosmoart-output as meteo data
            # have to copy the *c.nc-file
            src_file = os.path.join(
                cfg.meteo['dir'],
                cfg.startdate_sim.strftime(source_nameformat + 'c.nc'))

            tools.copy_file(src_file, dest_path, output_log=True)

            logging.info("Copied constant-param file from {} to {}".format(
                src_file, dest_path))

            # extend nameformat with ending to match cosmo-output
            source_nameformat += '.nc'

        if cfg.meteo['prefix'] == 'efsf':
            source_nameformat = cfg.meteo['prefix'] + '%y%m%d%H'

        num_steps = 0
        meteo_dir = cfg.meteo['dir']
        subdir = os.path.join(meteo_dir,
                              cfg.startdate_sim.strftime('%y%m%d%H'))
        for time in tools.iter_hours(cfg.startdate_sim, cfg.enddate_sim,
                                     cfg.meteo['inc']):
            dest_path = os.path.join(cfg.int2lm_input, 'meteo')
            src_file = os.path.join(meteo_dir,
                                    time.strftime(source_nameformat))

            if cfg.meteo['prefix'] == 'efsf':
                if time == cfg.startdate_sim:
                    src_file = os.path.join(subdir,
                                            'eas' + time.strftime('%Y%m%d%H'))
                    if not os.path.isfile(src_file) and cfg.meteo.get('dir_alt') \
                        is not None:
                        meteo_dir = cfg.meteo['dir_alt']
                        subdir = os.path.join(
                            meteo_dir, cfg.startdate_sim.strftime('%y%m%d%H'))
                        src_file = os.path.join(
                            subdir, 'eas' + time.strftime('%Y%m%d%H'))
                    dest_path = os.path.join(cfg.int2lm_input, 'meteo',
                                             cfg.meteo['prefix'] + '00000000')
                else:
                    td = time - cfg.startdate_sim - timedelta(hours=6 *
                                                              num_steps)
                    days = str(td.days).zfill(2)
                    hours = str(td.seconds // 3600).zfill(2)
                    td_total = time - cfg.startdate_sim
                    days_total = str(td_total.days).zfill(2)
                    hours_total = str(td_total.seconds // 3600).zfill(2)

                    src_file = os.path.join(
                        subdir, cfg.meteo['prefix'] + days + hours + '0000')
                    dest_path = os.path.join(
                        cfg.int2lm_input, 'meteo', cfg.meteo['prefix'] +
                        days_total + hours_total + '0000')

                    # Next time, change directory
                    checkdir = os.path.join(meteo_dir,
                                            time.strftime('%y%m%d%H'))
                    if os.path.isdir(checkdir):
                        num_steps += 1
                        subdir = checkdir
                    elif cfg.meteo.get('dir_alt') is not None:
                        checkdir = os.path.join(cfg.meteo['dir_alt'],
                                                time.strftime('%y%m%d%H'))
                        if os.path.isdir(checkdir):
                            num_steps += 1
                            subdir = checkdir
                            meteo_dir = cfg.meteo['dir_alt']
                            logging.info(
                                "Switching to other input directory from {} to {}"
                                .format(cfg.meteo['dir'],
                                        cfg.meteo['dir_alt']))
            elif not os.path.exists(src_file):
                # special case for MeteoSwiss COSMO-7 data
                archive = '/store/mch/msopr/owm/COSMO-7'
                yy = time.strftime("%y")
                path = '/'.join([archive, 'ANA' + yy])
                src_file = os.path.join(path, time.strftime(source_nameformat))

            # copy meteo file from project folder to
            tools.copy_file(src_file, dest_path, output_log=True)

            logging.info("Copied file from {} to {}".format(
                src_file, dest_path))

        # Other IC/BC data
        inv_to_process = []
        if cfg.workflow_name == 'cosmo-ghg':
            try:
                CAMS = dict(fullname="CAMS",
                            nickname="cams",
                            executable="cams4int2cosmo",
                            indir=cfg.cams['dir_orig'],
                            outdir=cfg.cams['dir_proc'],
                            param=[{
                                'inc': cfg.cams['inc'],
                                'suffix': cfg.cams['suffix']
                            }])
                inv_to_process.append(CAMS)
            except AttributeError:
                pass
            try:
                CT = dict(fullname="CarbonTracker",
                          nickname="ct",
                          executable="ctnoaa4int2cosmo",
                          indir=cfg.ct_dir_orig,
                          outdir=cfg.ct_dir_proc,
                          param=cfg.ct_parameters)
                inv_to_process.append(CT)
            except AttributeError:
                pass
        elif cfg.workflow_name == 'cosmo-art':
            try:
                MOZART = dict(fullname='MOZART',
                              nickname='mozart',
                              executable='mozart2int2lm',
                              indir=cfg.mozart_file_orig,
                              outdir=cfg.mozart_dir_proc,
                              param=[{
                                  'inc': cfg.mozart_inc,
                                  'suffix': cfg.mozart_prefix
                              }])
                inv_to_process.append(MOZART)
            except AttributeError:
                pass

        if cfg.workflow_name == 'cosmo-ghg' or cfg.workflow_name == 'cosmo-art':
            logging.info("Processing " +
                         ", ".join([i["fullname"]
                                    for i in inv_to_process]) + " data")

            scratch_path = os.path.join(cfg.int2lm_input, 'icbc')
            tools.create_dir(scratch_path, "icbc input")

            for inv in inv_to_process:
                logging.info(inv["fullname"] + " files")
                tools.create_dir(inv["outdir"], "processed " + inv["fullname"])

                for p in inv["param"]:
                    inc = p["inc"]
                    for time in tools.iter_hours(cfg.startdate_sim,
                                                 cfg.enddate_sim, inc):
                        logging.info(time)

                        filename = os.path.join(
                            inv["outdir"], p["suffix"] + "_" +
                            time.strftime("%Y%m%d%H") + ".nc")
                        if not os.path.exists(filename):
                            logging.info(filename)
                            try:
                                to_call = getattr(tools, inv["executable"])
                                to_call.main(time, inv["indir"], inv["outdir"],
                                             p)
                            except:
                                logging.error("Preprocessing " +
                                              inv["fullname"] + " data failed")
                                raise

                        # copy to (temporary) run input directory
                        tools.copy_file(filename,
                                        scratch_path,
                                        output_log=True)

                        logging.info("OK")<|MERGE_RESOLUTION|>--- conflicted
+++ resolved
@@ -102,12 +102,7 @@
     RuntimeError
         If any subprocess returns a non-zero exit code during execution.
     """
-<<<<<<< HEAD
-
-    set_cfg_variables(cfg)
-=======
     cfg = set_cfg_variables(cfg, model_cfg)
->>>>>>> 05cf3646
 
     if cfg.workflow_name.startswith('icon'):
         logging.info('ICON input data (IC/BC)')
