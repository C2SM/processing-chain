#!/usr/bin/env python
# -*- coding: utf-8 -*-
#
# Prepare initial and boundary conditions
#
# In case of ICON:
# Prepare input for meteorological initial and boundary conditions
# by remapping the files onto the ICON grid (for IC) and the
# auxillary lateral-boundary grid (for BC) with the DWD ICON tools
# and saving them in the input folder.
# Currently, the input files are assumed to be ifs data.
# The files are read-in in grib2-format and the the remapped
# files are saved in netCDF-format (currently only netCDF works
# for ICON when then the simulation is driven by ifs-data).
#
# result in case of success: all meteo input-files necessary are found in
#                            ${int2lm_input}/meteo/
#
# Dominik Brunner, July 2013
#
# 2013-07-16 Initial release, based on Christoph Knote script
# 2017-01-15 Modified for hypatia and project SmartCarb
# 2018-06-21 Translated to Python (kug)
# 2021-02-28 Modified for ICON-simulations (stem)
# 2021-11-12 Modified for ICON-ART-simulations (mjaehn)

import os
import glob
import logging
import shutil
import subprocess
from datetime import timedelta
import xarray as xr
from . import tools
from .tools.interpolate_data import create_oh_for_restart, create_oh_for_inicond
from .tools.fetch_external_data import fetch_era5, fetch_era5_nudging
from calendar import monthrange


def main(starttime, hstart, hstop, cfg, model_cfg):
    """
    **ICON** (if ``cfg.model`` is ``tools.Target.ICON``)

     Create necessary directories ``cfg.icon_input_icbc``
     and ''cfg.icon_work''

     Submitting the runscript for the DWD ICON tools to remap the meteo files.

     All runscripts specified in ``cfg.icontools_runjobs`` are submitted.

     The meteo files are read-in from the original input directory 
     (``cfg.input_root_meteo``) and the remapped meteo files are
     saved in the input folder on scratch (``cfg.icon_input/icbc``).

     The constant variable 'GEOSP' is added to the files not containing it
     using python-cdo bindings.

    **COSMO**

     Copy meteo files to **int2lm** input.

     Create necessary directory ``cfg.int2lm_input/meteo``. Copy meteo files
     from project directory (``cfg.meteo_dir/cfg.meteo_prefixYYYYMMDDHH``) to
     int2lm input folder on scratch (``cfg.int2lm_input/meteo``).

     For nested runs (meteo files are cosmo-output: ``cfg.meteo_prefix == 
     'lffd'``), also the ``*c.nc``-file with constant parameters is copied.

    
    Parameters
    ----------
    starttime : datetime-object
        The starting date of the simulation
    hstart : int
        Offset (in hours) of the actual start from the starttime
    hstop : int
        Length of simulation (in hours)
    cfg : config-object
        Object holding all user-configuration parameters as attributes
    """

<<<<<<< HEAD
    if cfg.model.startswith('icon'):
=======
    if cfg.target is tools.Target.ICON or cfg.target is tools.Target.ICONART or \
       cfg.target is tools.Target.ICONARTOEM or cfg.target is tools.Target.ICONARTGLOBAL:

>>>>>>> bc6fbc3b
        logging.info('ICON input data (IC/BC)')

        starttime_real = starttime + timedelta(hours=hstart)

        #-----------------------------------------------------
        # Create directories
        #-----------------------------------------------------
        tools.create_dir(cfg.icon_work, "icon_work")
        tools.create_dir(cfg.icon_input_icbc, "icon_input_icbc")
        tools.create_dir(cfg.icon_input_grid, "icon_input_grid")
        tools.create_dir(cfg.icon_input_mapping, "icon_input_mapping")
        tools.create_dir(cfg.icon_input_oae, "icon_input_oem")
        tools.create_dir(cfg.icon_input_rad, "icon_input_rad")
        tools.create_dir(cfg.icon_output, "icon_output")
        tools.create_dir(cfg.icon_restart_out, "icon_restart_out")
<<<<<<< HEAD
        if cfg.model.startswith('icon-art'):
            tools.create_dir(cfg.icon_input_xml, "icon_input_xml")

        #-----------------------------------------------------
        # Copy files
        #-----------------------------------------------------
        for varname in cfg.input_files:
            varname_scratch = varname + '_scratch'
            tools.copy_file(getattr(cfg, varname),
                            getattr(cfg, varname_scratch),
                            output_log=True)

        if cfg.model == 'icon-art-global':
            # -- Download ERA5 data and create the inicond file
            if cfg.era5_inicond and cfg.lrestart == '.FALSE.':
                # -- Fetch ERA5 data
                fetch_era5(starttime_real, cfg.icon_input_icbc)

                # -- Copy ERA5 processing script (icon_era5_inicond.job) in workdir
                with open(cfg.icon_era5_inijob) as input_file:
                    to_write = input_file.read()
                output_file = os.path.join(cfg.icon_input_icbc,
                                           'icon_era5_inicond.sh')
                with open(output_file, "w") as outf:
                    outf.write(to_write.format(cfg=cfg))

                # -- Copy mypartab in workdir
                shutil.copy(
                    os.path.join(os.path.dirname(cfg.icon_era5_inijob),
                                 'mypartab'),
                    os.path.join(cfg.icon_input_icbc, 'mypartab'))

                # -- Run ERA5 processing script
                process = subprocess.Popen([
                    "bash",
                    os.path.join(cfg.icon_input_icbc, 'icon_era5_inicond.sh')
                ],
                                           stdout=subprocess.PIPE)
                process.communicate()

            # -----------------------------------------------------
            # Create tracer initial conditions
            # -----------------------------------------------------

            # -- Download and add CAMS data to the inicond file if needed
            if cfg.species_inicond:

                if cfg.lrestart == '.FALSE.':

                    ext_restart = ''
                    filename = cfg.inicond_filename_scratch

                    # -- Copy the script for processing external tracer data in workdir
                    with open(cfg.icon_species_inijob) as input_file:
                        to_write = input_file.read()
                    output_file = os.path.join(cfg.icon_input_icbc,
                                               'icon_species_inicond.sh')
                    with open(output_file, "w") as outf:
                        outf.write(
                            to_write.format(cfg=cfg,
                                            filename=filename,
                                            ext_restart=ext_restart,
                                            year=starttime_real.year,
                                            month=starttime_real.month,
                                            day=starttime_real.day))

                    # -- Run ERA5 processing script
                    process = subprocess.Popen([
                        "bash",
                        os.path.join(cfg.icon_input_icbc,
                                     'icon_species_inicond.sh')
                    ],
                                               stdout=subprocess.PIPE)
                    process.communicate()

                    # -- Create initial conditions for OH concentrations
                    if 'TROH' in cfg.species2restart:
                        create_oh_for_inicond(cfg, starttime_real.month)

                else:

                    # -- Check the extension of tracer variables in the restart file
                    ds_restart = xr.open_dataset(cfg.restart_filename_scratch)
                    tracer_name = cfg.species2restart[0]
                    var_restart = [
                        var for var in ds_restart.data_vars.keys()
                        if var.startswith(tracer_name)
                    ][0]
                    ext_restart = var_restart.replace(tracer_name, '')
                    filename = cfg.restart_filename_scratch

                    # -- Change OH concentrations in the restart file
                    if 'TROH' in cfg.species2restart:
                        create_oh_for_restart(cfg, starttime_real.month,
                                              ext_restart)

            # -----------------------------------------------------
            # Create meteorological and tracer nudging conditions
            # -----------------------------------------------------

            # -- If global nudging, download and process ERA5 and CAMS data
            if cfg.era5_global_nudging:

                for time in tools.iter_hours(starttime,
                                             hstart,
                                             hstop,
                                             step=cfg.nudging_step):

                    # -- Give a name to the nudging file
                    timestr = time.strftime('%Y%m%d%H')
                    filename = 'era2icon_R2B03_{timestr}_nudging.nc'.format(
                        timestr=timestr)

                    # -- If initial time, copy the initial conditions to be used as boundary conditions
                    if time == starttime and cfg.era5_inicond:
                        shutil.copy(
                            cfg.inicond_filename_scratch,
                            os.path.join(cfg.icon_input_icbc, filename))
                        continue

                    # -- Fetch ERA5 data
                    fetch_era5_nudging(time, cfg.icon_input_icbc)

                    # -- Copy ERA5 processing script (icon_era5_nudging.job) in workdir
                    with open(cfg.icon_era5_nudgingjob) as input_file:
                        to_write = input_file.read()
                    output_file = os.path.join(
                        cfg.icon_input_icbc,
                        'icon_era5_nudging_{}.sh'.format(timestr))
                    with open(output_file, "w") as outf:
                        outf.write(to_write.format(cfg=cfg, filename=filename))

                    # -- Copy mypartab in workdir
                    if not os.path.exists(
                            os.path.join(cfg.icon_input_icbc, 'mypartab')):
                        shutil.copy(
                            os.path.join(
                                os.path.dirname(cfg.icon_era5_nudgingjob),
                                'mypartab'),
                            os.path.join(cfg.icon_input_icbc, 'mypartab'))

                    # -- Run ERA5 processing script
                    process = subprocess.Popen([
                        "bash",
                        os.path.join(cfg.icon_input_icbc,
                                     'icon_era5_nudging_{}.sh'.format(timestr))
                    ],
                                               stdout=subprocess.PIPE)
                    process.communicate()

                    if cfg.species_global_nudging:

                        # -- Copy CAMS processing script (icon_cams_nudging.job) in workdir
                        with open(cfg.icon_species_nudgingjob) as input_file:
                            to_write = input_file.read()
                        output_file = os.path.join(
                            cfg.icon_input_icbc,
                            'icon_cams_nudging_{}.sh'.format(timestr))
                        with open(output_file, "w") as outf:
                            outf.write(
                                to_write.format(cfg=cfg, filename=filename))

                        # -- Run ERA5 processing script
                        process = subprocess.Popen([
                            "bash",
                            os.path.join(
                                cfg.icon_input_icbc,
                                'icon_cams_nudging_{}.sh'.format(timestr))
                        ],
                                                   stdout=subprocess.PIPE)
                        process.communicate()

            # -----------------------------------------------------
            # Create symlink to the restart file if lrestart is True
            # -----------------------------------------------------
            if cfg.lrestart == '.TRUE.':
                os.symlink(cfg.restart_filename_scratch,
                           os.path.join(cfg.icon_work, 'restart_atm_DOM01.nc'))

        else:  # non-global ICON-ART
            # Copy data for ICON-ART-OEM
            if cfg.model == 'icon-art-oem':
                tools.copy_file(
                    os.path.join(cfg.oae_dir, cfg.oae_gridded_emissions_nc),
                    cfg.oae_gridded_emissions_nc_scratch)
                tools.copy_file(
                    os.path.join(cfg.oae_dir, cfg.oae_vertical_profiles_nc),
                    cfg.oae_vertical_profiles_nc_scratch)
                if hasattr(cfg, 'oae_hourofday_nc'):
                    tools.copy_file(
                        os.path.join(cfg.oae_dir, cfg.oae_hourofday_nc),
                        cfg.oae_hourofday_nc_scratch)
                if hasattr(cfg, 'oae_dayofweek_nc'):
                    tools.copy_file(
                        os.path.join(cfg.oae_dir, cfg.oae_dayofweek_nc),
                        cfg.oae_dayofweek_nc_scratch)
                if hasattr(cfg, 'oae_monthofyear_nc'):
                    tools.copy_file(
                        os.path.join(cfg.oae_dir, cfg.oae_monthofyear_nc),
                        cfg.oae_monthofyear_nc_scratch)
                if hasattr(cfg, 'oae_hourofyear_nc'):
                    tools.copy_file(
                        os.path.join(cfg.oae_dir, cfg.oae_hourofyear_nc),
                        cfg.oae_hourofyear_nc_scratch)
                if hasattr(cfg, 'oae_ens_reg_nc'):
                    tools.copy_file(
                        os.path.join(cfg.oae_dir, cfg.oae_ens_reg_nc),
                        cfg.oae_ens_reg_nc_scratch)
                if hasattr(cfg, 'oae_ens_lambda_nc'):
                    tools.copy_file(
                        os.path.join(cfg.oae_dir, cfg.oae_ens_lambda_nc),
                        cfg.oae_ens_lambda_nc_scratch)

=======

        #-----------------------------------------------------
        # Copy files
        #-----------------------------------------------------
        # Copy grid files
        tools.copy_file(cfg.radiation_grid_filename,
                        cfg.radiation_grid_filename_scratch,
                        output_log=True)
        tools.copy_file(cfg.dynamics_grid_filename,
                        cfg.dynamics_grid_filename_scratch,
                        output_log=True)

        tools.copy_file(cfg.extpar_filename,
                        cfg.extpar_filename_scratch,
                        output_log=True)

        if cfg.target is not tools.Target.ICONARTGLOBAL:
            tools.copy_file(cfg.map_file_latbc,
                            cfg.map_file_latbc_scratch,
                            output_log=True)

        # Copy radiation files
        tools.copy_file(cfg.cldopt_filename,
                        cfg.cldopt_filename_scratch,
                        output_log=True)
        tools.copy_file(cfg.lrtm_filename,
                        cfg.lrtm_filename_scratch,
                        output_log=True)

        # Copy mapping file
        if cfg.target is not tools.Target.ICONARTGLOBAL:
            tools.copy_file(cfg.map_file_ana,
                            cfg.map_file_ana_scratch,
                            output_log=True)

        # Copy tracer data in case of ART
        if cfg.target is tools.Target.ICONART or cfg.target is tools.Target.ICONARTOEM or\
            cfg.target is tools.Target.ICONARTGLOBAL:

            tools.create_dir(cfg.icon_input_xml, "icon_input_xml")
            if hasattr(cfg, 'chemtracer_xml_filename'):
                tools.copy_file(cfg.chemtracer_xml_filename,
                                cfg.chemtracer_xml_filename_scratch,
                                output_log=True)
            if hasattr(cfg, 'pntSrc_xml_filename'):
                tools.copy_file(cfg.pntSrc_xml_filename,
                                cfg.pntSrc_xml_filename_scratch,
                                output_log=True)

        # Copy data for global ICON-ART
        if cfg.target is tools.Target.ICONARTGLOBAL:

            # -- Copy nudging data
            if cfg.era5_global_nudging:
                tools.copy_file(cfg.map_file_nudging,
                                cfg.map_file_nudging_scratch,
                                output_log=True)

            # -- Copy ART files
            if hasattr(cfg, 'input_root_art'):
                list_files = glob.glob(os.path.join(cfg.input_root_art, '*'))
                for file in list_files:
                    tools.copy_file(file, cfg.icon_work)

            # -- Copy inicond file
            if not cfg.era5_inicond:
                tools.copy_file(cfg.inicond_filename,
                                cfg.inicond_filename_scratch,
                                output_log=True)

            # -- If not, download ERA5 data and create the inicond file
            if cfg.era5_inicond and cfg.lrestart == '.FALSE.':

                # -- Fetch ERA5 data
                fetch_era5(starttime_real, cfg.icon_input_icbc)

                # -- Copy ERA5 processing script (icon_era5_inicond.job) in workdir
                with open(cfg.icon_era5_inijob) as input_file:
                    to_write = input_file.read()
                output_file = os.path.join(cfg.icon_input_icbc,
                                           'icon_era5_inicond.sh')
                with open(output_file, "w") as outf:
                    outf.write(to_write.format(cfg=cfg))

                # -- Copy mypartab in workdir
                shutil.copy(
                    os.path.join(os.path.dirname(cfg.icon_era5_inijob),
                                 'mypartab'),
                    os.path.join(cfg.icon_input_icbc, 'mypartab'))

                # -- Run ERA5 processing script
                process = subprocess.Popen([
                    "bash",
                    os.path.join(cfg.icon_input_icbc, 'icon_era5_inicond.sh')
                ],
                                           stdout=subprocess.PIPE)
                process.communicate()

            # -----------------------------------------------------
            # Create tracer initial conditions
            # -----------------------------------------------------

            # -- Download and add CAMS data to the inicond file if needed
            if cfg.species_inicond:

                if cfg.lrestart == '.FALSE.':

                    ext_restart = ''
                    filename = cfg.inicond_filename_scratch

                    # -- Copy the script for processing external tracer data in workdir
                    with open(cfg.icon_species_inijob) as input_file:
                        to_write = input_file.read()
                    output_file = os.path.join(cfg.icon_input_icbc,
                                               'icon_species_inicond.sh')
                    with open(output_file, "w") as outf:
                        outf.write(
                            to_write.format(cfg=cfg,
                                            filename=filename,
                                            ext_restart=ext_restart,
                                            year=starttime_real.year,
                                            month=starttime_real.month,
                                            day=starttime_real.day))

                    # -- Run ERA5 processing script
                    process = subprocess.Popen([
                        "bash",
                        os.path.join(cfg.icon_input_icbc,
                                     'icon_species_inicond.sh')
                    ],
                                               stdout=subprocess.PIPE)
                    process.communicate()

                    # -- Create initial conditions for OH concentrations
                    if 'TROH' in cfg.species2restart:
                        create_oh_for_inicond(cfg, starttime_real.month)

                else:

                    # -- Check the extension of tracer variables in the restart file
                    ds_restart = xr.open_dataset(cfg.restart_filename_scratch)
                    tracer_name = cfg.species2restart[0]
                    var_restart = [
                        var for var in ds_restart.data_vars.keys()
                        if var.startswith(tracer_name)
                    ][0]
                    ext_restart = var_restart.replace(tracer_name, '')
                    filename = cfg.restart_filename_scratch

                    # -- Change OH concentrations in the restart file
                    if 'TROH' in cfg.species2restart:
                        create_oh_for_restart(cfg, starttime_real.month,
                                              ext_restart)

            # -----------------------------------------------------
            # Create meteorological and tracer nudging conditions
            # -----------------------------------------------------

            # -- If global nudging, download and process ERA5 and CAMS data
            if cfg.era5_global_nudging:

                for time in tools.iter_hours(starttime,
                                             hstart,
                                             hstop,
                                             step=cfg.nudging_step):

                    # -- Give a name to the nudging file
                    timestr = time.strftime('%Y%m%d%H')
                    filename = 'era2icon_R2B03_{timestr}_nudging.nc'.format(
                        timestr=timestr)

                    # -- If initial time, copy the initial conditions to be used as boundary conditions
                    if time == starttime and cfg.era5_inicond:
                        shutil.copy(
                            cfg.inicond_filename_scratch,
                            os.path.join(cfg.icon_input_icbc, filename))
                        continue

                    # -- Fetch ERA5 data
                    fetch_era5_nudging(time, cfg.icon_input_icbc)

                    # -- Copy ERA5 processing script (icon_era5_nudging.job) in workdir
                    with open(cfg.icon_era5_nudgingjob) as input_file:
                        to_write = input_file.read()
                    output_file = os.path.join(
                        cfg.icon_input_icbc,
                        'icon_era5_nudging_{}.sh'.format(timestr))
                    with open(output_file, "w") as outf:
                        outf.write(to_write.format(cfg=cfg, filename=filename))

                    # -- Copy mypartab in workdir
                    if not os.path.exists(
                            os.path.join(cfg.icon_input_icbc, 'mypartab')):
                        shutil.copy(
                            os.path.join(
                                os.path.dirname(cfg.icon_era5_nudgingjob),
                                'mypartab'),
                            os.path.join(cfg.icon_input_icbc, 'mypartab'))

                    # -- Run ERA5 processing script
                    process = subprocess.Popen([
                        "bash",
                        os.path.join(cfg.icon_input_icbc,
                                     'icon_era5_nudging_{}.sh'.format(timestr))
                    ],
                                               stdout=subprocess.PIPE)
                    process.communicate()

                    if cfg.species_global_nudging:

                        # -- Copy CAMS processing script (icon_cams_nudging.job) in workdir
                        with open(cfg.icon_species_nudgingjob) as input_file:
                            to_write = input_file.read()
                        output_file = os.path.join(
                            cfg.icon_input_icbc,
                            'icon_cams_nudging_{}.sh'.format(timestr))
                        with open(output_file, "w") as outf:
                            outf.write(
                                to_write.format(cfg=cfg, filename=filename))

                        # -- Run ERA5 processing script
                        process = subprocess.Popen([
                            "bash",
                            os.path.join(
                                cfg.icon_input_icbc,
                                'icon_cams_nudging_{}.sh'.format(timestr))
                        ],
                                                   stdout=subprocess.PIPE)
                        process.communicate()

            # -----------------------------------------------------
            # Create symlink to the restart file if lrestart is True
            # -----------------------------------------------------
            if cfg.lrestart == '.TRUE.':
                os.symlink(cfg.restart_filename_scratch,
                           os.path.join(cfg.icon_work, 'restart_atm_DOM01.nc'))

        # Copy data for ICON-ART-OEM
        if cfg.target is tools.Target.ICONARTOEM:
            tools.copy_file(
                os.path.join(cfg.oae_dir, cfg.oae_gridded_emissions_nc),
                cfg.oae_gridded_emissions_nc_scratch)
            tools.copy_file(
                os.path.join(cfg.oae_dir, cfg.oae_vertical_profiles_nc),
                cfg.oae_vertical_profiles_nc_scratch)
            if hasattr(cfg, 'oae_hourofday_nc'):
                tools.copy_file(
                    os.path.join(cfg.oae_dir, cfg.oae_hourofday_nc),
                    cfg.oae_hourofday_nc_scratch)
            if hasattr(cfg, 'oae_dayofweek_nc'):
                tools.copy_file(
                    os.path.join(cfg.oae_dir, cfg.oae_dayofweek_nc),
                    cfg.oae_dayofweek_nc_scratch)
            if hasattr(cfg, 'oae_monthofyear_nc'):
                tools.copy_file(
                    os.path.join(cfg.oae_dir, cfg.oae_monthofyear_nc),
                    cfg.oae_monthofyear_nc_scratch)
            if hasattr(cfg, 'oae_hourofyear_nc'):
                tools.copy_file(
                    os.path.join(cfg.oae_dir, cfg.oae_hourofyear_nc),
                    cfg.oae_hourofyear_nc_scratch)
            if hasattr(cfg, 'oae_ens_reg_nc'):
                tools.copy_file(os.path.join(cfg.oae_dir, cfg.oae_ens_reg_nc),
                                cfg.oae_ens_reg_nc_scratch)
            if hasattr(cfg, 'oae_ens_lambda_nc'):
                tools.copy_file(
                    os.path.join(cfg.oae_dir, cfg.oae_ens_lambda_nc),
                    cfg.oae_ens_lambda_nc_scratch)

        if cfg.target is not tools.Target.ICONARTGLOBAL:
>>>>>>> bc6fbc3b
            #-----------------------------------------------------
            # Get datafile lists for LBC (each at 00 UTC and others)
            #-----------------------------------------------------
            datafile_list = []
            datafile_list_rest = []
            datafile_list_chem = []
<<<<<<< HEAD
            for time in tools.iter_hours(starttime, hstart, hstop,
                                         cfg.meteo_inc):
                meteo_file = os.path.join(cfg.icon_input_icbc,
                                          time.strftime(cfg.meteo_nameformat))
                if cfg.model == 'icon-art' or cfg.model == 'icon-art-oem':
                    chem_file = os.path.join(
                        cfg.icon_input_icbc,
                        time.strftime(cfg.chem_nameformat))
                    datafile_list_chem.append(chem_file + cfg.chem_suffix)
                if meteo_file.endswith('00'):
                    datafile_list.append(meteo_file + cfg.meteo_suffix)
                else:
                    datafile_list_rest.append(meteo_file + cfg.meteo_suffix)
            datafile_list = ' '.join([str(v) for v in datafile_list])
            datafile_list_rest = ' '.join([str(v) for v in datafile_list_rest])
            datafile_list_chem = ' '.join([str(v) for v in datafile_list_chem])

            #-----------------------------------------------------
            # Write and submit runscripts
            #-----------------------------------------------------
            for runscript in cfg.icontools_runjobs:
                logfile = os.path.join(cfg.log_working_dir, 'prepare_data')
                logfile_finish = os.path.join(cfg.log_finished_dir,
                                              'prepare_data')
                with open(os.path.join(cfg.case_dir, runscript)) as input_file:
                    to_write = input_file.read()
                output_run = os.path.join(cfg.icon_work, "%s.job" % runscript)
                with open(output_run, "w") as outf:
                    outf.write(
                        to_write.format(cfg=cfg,
                                        logfile=logfile,
                                        logfile_finish=logfile_finish,
                                        datafile_list=datafile_list,
                                        datafile_list_rest=datafile_list_rest,
                                        datafile_list_chem=datafile_list_chem))
                result = subprocess.run([
                    "sbatch", "--wait",
                    os.path.join(cfg.icon_work, "%s.job" % runscript)
                ])
                exitcode = result.returncode
                if exitcode != 0:
                    raise RuntimeError(
                        "sbatch returned exitcode {}".format(exitcode))
                logging.info("%s successfully executed." % runscript)

            #-----------------------------------------------------
            # Add GEOSP to all meteo files
            #-----------------------------------------------------
            for time in tools.iter_hours(starttime, hstart, hstop,
                                         cfg.meteo_inc):
=======
            for time in tools.iter_hours(starttime, hstart, hstop,
                                         cfg.meteo_inc):
                meteo_file = os.path.join(cfg.icon_input_icbc,
                                          time.strftime(cfg.meteo_nameformat))
                if cfg.target is tools.Target.ICONART or cfg.target is tools.Target.ICONARTOEM:
                    chem_file = os.path.join(
                        cfg.icon_input_icbc,
                        time.strftime(cfg.chem_nameformat))
                    datafile_list_chem.append(chem_file + cfg.chem_suffix)
                if meteo_file.endswith('00'):
                    datafile_list.append(meteo_file + cfg.meteo_suffix)
                else:
                    datafile_list_rest.append(meteo_file + cfg.meteo_suffix)
            datafile_list = ' '.join([str(v) for v in datafile_list])
            datafile_list_rest = ' '.join([str(v) for v in datafile_list_rest])
            datafile_list_chem = ' '.join([str(v) for v in datafile_list_chem])

            #-----------------------------------------------------
            # Write and submit runscripts
            #-----------------------------------------------------
            for runscript in cfg.icontools_runjobs:
                logfile = os.path.join(cfg.log_working_dir, 'prepare_data')
                logfile_finish = os.path.join(cfg.log_finished_dir,
                                              'prepare_data')
                with open(os.path.join(cfg.case_dir, runscript)) as input_file:
                    to_write = input_file.read()
                output_run = os.path.join(cfg.icon_work, "%s.job" % runscript)
                with open(output_run, "w") as outf:
                    outf.write(
                        to_write.format(cfg=cfg,
                                        logfile=logfile,
                                        logfile_finish=logfile_finish,
                                        datafile_list=datafile_list,
                                        datafile_list_rest=datafile_list_rest,
                                        datafile_list_chem=datafile_list_chem))
                result = subprocess.run([
                    "sbatch", "--wait",
                    os.path.join(cfg.icon_work, "%s.job" % runscript)
                ])
                exitcode = result.returncode
                if exitcode != 0:
                    raise RuntimeError(
                        "sbatch returned exitcode {}".format(exitcode))
                logging.info("%s successfully executed." % runscript)

            #-----------------------------------------------------
            # Add GEOSP to all meteo files
            #-----------------------------------------------------
            for time in tools.iter_hours(starttime, hstart, hstop,
                                         cfg.meteo_inc):
>>>>>>> bc6fbc3b
                src_file = os.path.join(
                    cfg.icon_input_icbc,
                    time.strftime(cfg.meteo_nameformat) + '_lbc.nc')
                merged_file = os.path.join(
                    cfg.icon_input_icbc,
                    time.strftime(cfg.meteo_nameformat) + '_merged.nc')
                ds = xr.open_dataset(src_file)
                # Load GEOSP-dataset as ds_geosp at time 00:
                if (time.hour == 0):
                    da_geosp = ds['GEOSP']
                # Merge GEOSP-dataset with other timesteps
                elif (time.hour != 0):
                    # Change values of time dimension to current time
                    da_geosp = da_geosp.assign_coords(time=[time])
                    # Merge GEOSP into temporary file
                    ds_merged = xr.merge([ds, da_geosp])
                    ds_merged.attrs = ds.attrs
                    ds_merged.to_netcdf(merged_file)
                    # Rename file to get original file name
                    tools.rename_file(merged_file, src_file)
                    logging.info("Added GEOSP to file {}".format(merged_file))

            #-----------------------------------------------------
            # In case of OEM: merge chem tracers with meteo-files
            #-----------------------------------------------------
<<<<<<< HEAD
            if cfg.model == 'icon-art-oem':
=======
            if cfg.target is tools.Target.ICONARTOEM:
>>>>>>> bc6fbc3b
                for time in tools.iter_hours(starttime, hstart, hstop,
                                             cfg.meteo_inc):
                    if time == starttime:
                        #------------
                        # Merge IC:
                        #------------
                        meteo_file = os.path.join(
                            cfg.icon_input_icbc,
                            time.strftime(cfg.meteo_nameformat) + '.nc')
                        chem_file = os.path.join(
                            cfg.icon_input_icbc,
                            time.strftime(cfg.chem_nameformat) + '.nc')
                        merged_file = os.path.join(
                            cfg.icon_input_icbc,
                            time.strftime(cfg.meteo_nameformat) + '_merged.nc')
                        ds_meteo = xr.open_dataset(meteo_file)
                        ds_chem = xr.open_dataset(chem_file)
                        # LNPS --> PS
                        ds_chem['PS'] = ds_chem['LNPS']
                        ds_chem['PS'].attrs = ds_chem['LNPS'].attrs
                        ds_chem['PS'] = ds_chem['PS'].squeeze(dim='lev_2')
                        ds_chem['PS'].attrs["long_name"] = 'surface pressure'
                        # merge:
                        ds_merged = xr.merge([ds_meteo, ds_chem],
                                             compat="override")
                        #ds_merged.attrs = ds.attrs
                        ds_merged.to_netcdf(merged_file)
                        # Rename file to get original file name
                        tools.rename_file(merged_file, meteo_file)
                        tools.remove_file(chem_file)
                        logging.info("Added chemical tracer to file {}".format(
                            merged_file))

                    #------------
                    # Merge LBC:
                    #------------
                    meteo_file = os.path.join(
                        cfg.icon_input_icbc,
                        time.strftime(cfg.meteo_nameformat) + '_lbc.nc')
                    chem_file = os.path.join(
                        cfg.icon_input_icbc,
                        time.strftime(cfg.chem_nameformat) + '_lbc.nc')
                    merged_file = os.path.join(
                        cfg.icon_input_icbc,
                        time.strftime(cfg.meteo_nameformat) + '_merged.nc')
                    ds_meteo = xr.open_dataset(meteo_file)
                    ds_chem = xr.open_dataset(chem_file)
                    # LNPS --> PS
                    ds_chem['PS'] = ds_chem['LNPS']
                    ds_chem['PS'].attrs = ds_chem['LNPS'].attrs
                    ds_chem['PS'].attrs["long_name"] = 'surface pressure'
                    ds_chem['TRCH4_chemtr'] = ds_chem['CH4_BG']
                    # merge:
                    ds_merged = xr.merge([ds_meteo, ds_chem],
                                         compat="override")
                    #ds_merged.attrs = ds.attrs
                    ds_merged.to_netcdf(merged_file)
                    # Rename file to get original file name
                    tools.rename_file(merged_file, meteo_file)
                    tools.remove_file(chem_file)
                    logging.info(
                        "Added chemical tracer to file {}".format(merged_file))

    # If COSMO (and not ICON):
    else:
        logging.info('COSMO analysis data for IC/BC')

        dest_path = os.path.join(cfg.int2lm_input, 'meteo')
        tools.create_dir(dest_path, "meteo input")

        source_nameformat = cfg.meteo_nameformat
        starttime_real = starttime + timedelta(hours=hstart)
        if cfg.meteo_prefix == 'lffd':
            # nested runs use cosmoart-output as meteo data
            # have to copy the *c.nc-file
            src_file = os.path.join(
                cfg.meteo_dir,
                starttime_real.strftime(source_nameformat + 'c.nc'))

            tools.copy_file(src_file, dest_path)

            logging.info("Copied constant-param file from {} to {}".format(
                src_file, dest_path))

            # extend nameformat with ending to match cosmo-output
            source_nameformat += '.nc'

        if cfg.meteo_prefix == 'efsf':
            source_nameformat = cfg.meteo_prefix + '%y%m%d%H'

        num_steps = 0
        meteo_dir = cfg.meteo_dir
        subdir = os.path.join(meteo_dir, starttime_real.strftime('%y%m%d%H'))
        for time in tools.iter_hours(starttime, hstart, hstop, cfg.meteo_inc):
            dest_path = os.path.join(cfg.int2lm_input, 'meteo')
            src_file = os.path.join(meteo_dir,
                                    time.strftime(source_nameformat))

            if cfg.meteo_prefix == 'efsf':
                if time == starttime_real:
                    src_file = os.path.join(subdir,
                                            'eas' + time.strftime('%Y%m%d%H'))
                    if not os.path.isfile(src_file) and hasattr(
                            cfg, 'meteo_dir_alt'):
                        meteo_dir = cfg.meteo_dir_alt
                        subdir = os.path.join(
                            meteo_dir, starttime_real.strftime('%y%m%d%H'))
                        src_file = os.path.join(
                            subdir, 'eas' + time.strftime('%Y%m%d%H'))
                    dest_path = os.path.join(cfg.int2lm_input, 'meteo',
                                             cfg.meteo_prefix + '00000000')
                else:
                    td = time - starttime_real - timedelta(hours=6 * num_steps)
                    days = str(td.days).zfill(2)
                    hours = str(td.seconds // 3600).zfill(2)
                    td_total = time - starttime_real
                    days_total = str(td_total.days).zfill(2)
                    hours_total = str(td_total.seconds // 3600).zfill(2)

                    src_file = os.path.join(
                        subdir, cfg.meteo_prefix + days + hours + '0000')
                    dest_path = os.path.join(
                        cfg.int2lm_input, 'meteo',
                        cfg.meteo_prefix + days_total + hours_total + '0000')

                    # Next time, change directory
                    checkdir = os.path.join(meteo_dir,
                                            time.strftime('%y%m%d%H'))
                    if os.path.isdir(checkdir):
                        num_steps += 1
                        subdir = checkdir
                    elif hasattr(cfg, 'meteo_dir_alt'):
                        checkdir = os.path.join(cfg.meteo_dir_alt,
                                                time.strftime('%y%m%d%H'))
                        if os.path.isdir(checkdir):
                            num_steps += 1
                            subdir = checkdir
                            meteo_dir = cfg.meteo_dir_alt
                            logging.info(
                                "Switching to other input directory from {} to {}"
                                .format(cfg.meteo_dir, cfg.meteo_dir_alt))
            elif not os.path.exists(src_file):
                # special case for MeteoSwiss COSMO-7 data
                archive = '/store/mch/msopr/owm/COSMO-7'
                yy = time.strftime("%y")
                path = '/'.join([archive, 'ANA' + yy])
                src_file = os.path.join(path, time.strftime(source_nameformat))

            # copy meteo file from project folder to
            tools.copy_file(src_file, dest_path)

            logging.info("Copied file from {} to {}".format(
                src_file, dest_path))

        # Other IC/BC data
        inv_to_process = []
        if cfg.model == 'cosmo-ghg':
            try:
                CAMS = dict(fullname="CAMS",
                            nickname="cams",
                            executable="cams4int2cosmo",
                            indir=cfg.cams_dir_orig,
                            outdir=cfg.cams_dir_proc,
                            param=cfg.cams_parameters)
                inv_to_process.append(CAMS)
            except AttributeError:
                pass
            try:
                CT = dict(fullname="CarbonTracker",
                          nickname="ct",
                          executable="ctnoaa4int2cosmo",
                          indir=cfg.ct_dir_orig,
                          outdir=cfg.ct_dir_proc,
                          param=cfg.ct_parameters)
                inv_to_process.append(CT)
            except AttributeError:
                pass
        elif cfg.model == 'cosmo-art':
            try:
                MOZART = dict(fullname='MOZART',
                              nickname='mozart',
                              executable='mozart2int2lm',
                              indir=cfg.mozart_file_orig,
                              outdir=cfg.mozart_dir_proc,
                              param=[{
                                  'inc': cfg.mozart_inc,
                                  'suffix': cfg.mozart_prefix
                              }])
                inv_to_process.append(MOZART)
            except AttributeError:
                pass

        if cfg.model == 'cosmo-ghg' or cfg.model == 'cosmo-art':
            logging.info("Processing " +
                         ", ".join([i["fullname"]
                                    for i in inv_to_process]) + " data")

            scratch_path = os.path.join(cfg.int2lm_input, 'icbc')
            tools.create_dir(scratch_path, "icbc input")

            for inv in inv_to_process:
                logging.info(inv["fullname"] + " files")
                tools.create_dir(inv["outdir"], "processed " + inv["fullname"])

                for p in inv["param"]:
                    inc = p["inc"]
                    for time in tools.iter_hours(starttime, hstart, hstop,
                                                 inc):
                        logging.info(time)

                        filename = os.path.join(
                            inv["outdir"], p["suffix"] + "_" +
                            time.strftime("%Y%m%d%H") + ".nc")
                        if not os.path.exists(filename):
                            logging.info(filename)
                            try:
                                to_call = getattr(tools, inv["executable"])
                                to_call.main(time, inv["indir"], inv["outdir"],
                                             p)
                            except:
                                logging.error("Preprocessing " +
                                              inv["fullname"] + " data failed")
                                raise

                        # copy to (temporary) run input directory
                        tools.copy_file(filename, scratch_path)

                        logging.info("OK")<|MERGE_RESOLUTION|>--- conflicted
+++ resolved
@@ -79,13 +79,7 @@
         Object holding all user-configuration parameters as attributes
     """
 
-<<<<<<< HEAD
     if cfg.model.startswith('icon'):
-=======
-    if cfg.target is tools.Target.ICON or cfg.target is tools.Target.ICONART or \
-       cfg.target is tools.Target.ICONARTOEM or cfg.target is tools.Target.ICONARTGLOBAL:
-
->>>>>>> bc6fbc3b
         logging.info('ICON input data (IC/BC)')
 
         starttime_real = starttime + timedelta(hours=hstart)
@@ -101,7 +95,6 @@
         tools.create_dir(cfg.icon_input_rad, "icon_input_rad")
         tools.create_dir(cfg.icon_output, "icon_output")
         tools.create_dir(cfg.icon_restart_out, "icon_restart_out")
-<<<<<<< HEAD
         if cfg.model.startswith('icon-art'):
             tools.create_dir(cfg.icon_input_xml, "icon_input_xml")
 
@@ -315,285 +308,13 @@
                         os.path.join(cfg.oae_dir, cfg.oae_ens_lambda_nc),
                         cfg.oae_ens_lambda_nc_scratch)
 
-=======
-
-        #-----------------------------------------------------
-        # Copy files
-        #-----------------------------------------------------
-        # Copy grid files
-        tools.copy_file(cfg.radiation_grid_filename,
-                        cfg.radiation_grid_filename_scratch,
-                        output_log=True)
-        tools.copy_file(cfg.dynamics_grid_filename,
-                        cfg.dynamics_grid_filename_scratch,
-                        output_log=True)
-
-        tools.copy_file(cfg.extpar_filename,
-                        cfg.extpar_filename_scratch,
-                        output_log=True)
-
-        if cfg.target is not tools.Target.ICONARTGLOBAL:
-            tools.copy_file(cfg.map_file_latbc,
-                            cfg.map_file_latbc_scratch,
-                            output_log=True)
-
-        # Copy radiation files
-        tools.copy_file(cfg.cldopt_filename,
-                        cfg.cldopt_filename_scratch,
-                        output_log=True)
-        tools.copy_file(cfg.lrtm_filename,
-                        cfg.lrtm_filename_scratch,
-                        output_log=True)
-
-        # Copy mapping file
-        if cfg.target is not tools.Target.ICONARTGLOBAL:
-            tools.copy_file(cfg.map_file_ana,
-                            cfg.map_file_ana_scratch,
-                            output_log=True)
-
-        # Copy tracer data in case of ART
-        if cfg.target is tools.Target.ICONART or cfg.target is tools.Target.ICONARTOEM or\
-            cfg.target is tools.Target.ICONARTGLOBAL:
-
-            tools.create_dir(cfg.icon_input_xml, "icon_input_xml")
-            if hasattr(cfg, 'chemtracer_xml_filename'):
-                tools.copy_file(cfg.chemtracer_xml_filename,
-                                cfg.chemtracer_xml_filename_scratch,
-                                output_log=True)
-            if hasattr(cfg, 'pntSrc_xml_filename'):
-                tools.copy_file(cfg.pntSrc_xml_filename,
-                                cfg.pntSrc_xml_filename_scratch,
-                                output_log=True)
-
-        # Copy data for global ICON-ART
-        if cfg.target is tools.Target.ICONARTGLOBAL:
-
-            # -- Copy nudging data
-            if cfg.era5_global_nudging:
-                tools.copy_file(cfg.map_file_nudging,
-                                cfg.map_file_nudging_scratch,
-                                output_log=True)
-
-            # -- Copy ART files
-            if hasattr(cfg, 'input_root_art'):
-                list_files = glob.glob(os.path.join(cfg.input_root_art, '*'))
-                for file in list_files:
-                    tools.copy_file(file, cfg.icon_work)
-
-            # -- Copy inicond file
-            if not cfg.era5_inicond:
-                tools.copy_file(cfg.inicond_filename,
-                                cfg.inicond_filename_scratch,
-                                output_log=True)
-
-            # -- If not, download ERA5 data and create the inicond file
-            if cfg.era5_inicond and cfg.lrestart == '.FALSE.':
-
-                # -- Fetch ERA5 data
-                fetch_era5(starttime_real, cfg.icon_input_icbc)
-
-                # -- Copy ERA5 processing script (icon_era5_inicond.job) in workdir
-                with open(cfg.icon_era5_inijob) as input_file:
-                    to_write = input_file.read()
-                output_file = os.path.join(cfg.icon_input_icbc,
-                                           'icon_era5_inicond.sh')
-                with open(output_file, "w") as outf:
-                    outf.write(to_write.format(cfg=cfg))
-
-                # -- Copy mypartab in workdir
-                shutil.copy(
-                    os.path.join(os.path.dirname(cfg.icon_era5_inijob),
-                                 'mypartab'),
-                    os.path.join(cfg.icon_input_icbc, 'mypartab'))
-
-                # -- Run ERA5 processing script
-                process = subprocess.Popen([
-                    "bash",
-                    os.path.join(cfg.icon_input_icbc, 'icon_era5_inicond.sh')
-                ],
-                                           stdout=subprocess.PIPE)
-                process.communicate()
-
-            # -----------------------------------------------------
-            # Create tracer initial conditions
-            # -----------------------------------------------------
-
-            # -- Download and add CAMS data to the inicond file if needed
-            if cfg.species_inicond:
-
-                if cfg.lrestart == '.FALSE.':
-
-                    ext_restart = ''
-                    filename = cfg.inicond_filename_scratch
-
-                    # -- Copy the script for processing external tracer data in workdir
-                    with open(cfg.icon_species_inijob) as input_file:
-                        to_write = input_file.read()
-                    output_file = os.path.join(cfg.icon_input_icbc,
-                                               'icon_species_inicond.sh')
-                    with open(output_file, "w") as outf:
-                        outf.write(
-                            to_write.format(cfg=cfg,
-                                            filename=filename,
-                                            ext_restart=ext_restart,
-                                            year=starttime_real.year,
-                                            month=starttime_real.month,
-                                            day=starttime_real.day))
-
-                    # -- Run ERA5 processing script
-                    process = subprocess.Popen([
-                        "bash",
-                        os.path.join(cfg.icon_input_icbc,
-                                     'icon_species_inicond.sh')
-                    ],
-                                               stdout=subprocess.PIPE)
-                    process.communicate()
-
-                    # -- Create initial conditions for OH concentrations
-                    if 'TROH' in cfg.species2restart:
-                        create_oh_for_inicond(cfg, starttime_real.month)
-
-                else:
-
-                    # -- Check the extension of tracer variables in the restart file
-                    ds_restart = xr.open_dataset(cfg.restart_filename_scratch)
-                    tracer_name = cfg.species2restart[0]
-                    var_restart = [
-                        var for var in ds_restart.data_vars.keys()
-                        if var.startswith(tracer_name)
-                    ][0]
-                    ext_restart = var_restart.replace(tracer_name, '')
-                    filename = cfg.restart_filename_scratch
-
-                    # -- Change OH concentrations in the restart file
-                    if 'TROH' in cfg.species2restart:
-                        create_oh_for_restart(cfg, starttime_real.month,
-                                              ext_restart)
-
-            # -----------------------------------------------------
-            # Create meteorological and tracer nudging conditions
-            # -----------------------------------------------------
-
-            # -- If global nudging, download and process ERA5 and CAMS data
-            if cfg.era5_global_nudging:
-
-                for time in tools.iter_hours(starttime,
-                                             hstart,
-                                             hstop,
-                                             step=cfg.nudging_step):
-
-                    # -- Give a name to the nudging file
-                    timestr = time.strftime('%Y%m%d%H')
-                    filename = 'era2icon_R2B03_{timestr}_nudging.nc'.format(
-                        timestr=timestr)
-
-                    # -- If initial time, copy the initial conditions to be used as boundary conditions
-                    if time == starttime and cfg.era5_inicond:
-                        shutil.copy(
-                            cfg.inicond_filename_scratch,
-                            os.path.join(cfg.icon_input_icbc, filename))
-                        continue
-
-                    # -- Fetch ERA5 data
-                    fetch_era5_nudging(time, cfg.icon_input_icbc)
-
-                    # -- Copy ERA5 processing script (icon_era5_nudging.job) in workdir
-                    with open(cfg.icon_era5_nudgingjob) as input_file:
-                        to_write = input_file.read()
-                    output_file = os.path.join(
-                        cfg.icon_input_icbc,
-                        'icon_era5_nudging_{}.sh'.format(timestr))
-                    with open(output_file, "w") as outf:
-                        outf.write(to_write.format(cfg=cfg, filename=filename))
-
-                    # -- Copy mypartab in workdir
-                    if not os.path.exists(
-                            os.path.join(cfg.icon_input_icbc, 'mypartab')):
-                        shutil.copy(
-                            os.path.join(
-                                os.path.dirname(cfg.icon_era5_nudgingjob),
-                                'mypartab'),
-                            os.path.join(cfg.icon_input_icbc, 'mypartab'))
-
-                    # -- Run ERA5 processing script
-                    process = subprocess.Popen([
-                        "bash",
-                        os.path.join(cfg.icon_input_icbc,
-                                     'icon_era5_nudging_{}.sh'.format(timestr))
-                    ],
-                                               stdout=subprocess.PIPE)
-                    process.communicate()
-
-                    if cfg.species_global_nudging:
-
-                        # -- Copy CAMS processing script (icon_cams_nudging.job) in workdir
-                        with open(cfg.icon_species_nudgingjob) as input_file:
-                            to_write = input_file.read()
-                        output_file = os.path.join(
-                            cfg.icon_input_icbc,
-                            'icon_cams_nudging_{}.sh'.format(timestr))
-                        with open(output_file, "w") as outf:
-                            outf.write(
-                                to_write.format(cfg=cfg, filename=filename))
-
-                        # -- Run ERA5 processing script
-                        process = subprocess.Popen([
-                            "bash",
-                            os.path.join(
-                                cfg.icon_input_icbc,
-                                'icon_cams_nudging_{}.sh'.format(timestr))
-                        ],
-                                                   stdout=subprocess.PIPE)
-                        process.communicate()
-
-            # -----------------------------------------------------
-            # Create symlink to the restart file if lrestart is True
-            # -----------------------------------------------------
-            if cfg.lrestart == '.TRUE.':
-                os.symlink(cfg.restart_filename_scratch,
-                           os.path.join(cfg.icon_work, 'restart_atm_DOM01.nc'))
-
-        # Copy data for ICON-ART-OEM
-        if cfg.target is tools.Target.ICONARTOEM:
-            tools.copy_file(
-                os.path.join(cfg.oae_dir, cfg.oae_gridded_emissions_nc),
-                cfg.oae_gridded_emissions_nc_scratch)
-            tools.copy_file(
-                os.path.join(cfg.oae_dir, cfg.oae_vertical_profiles_nc),
-                cfg.oae_vertical_profiles_nc_scratch)
-            if hasattr(cfg, 'oae_hourofday_nc'):
-                tools.copy_file(
-                    os.path.join(cfg.oae_dir, cfg.oae_hourofday_nc),
-                    cfg.oae_hourofday_nc_scratch)
-            if hasattr(cfg, 'oae_dayofweek_nc'):
-                tools.copy_file(
-                    os.path.join(cfg.oae_dir, cfg.oae_dayofweek_nc),
-                    cfg.oae_dayofweek_nc_scratch)
-            if hasattr(cfg, 'oae_monthofyear_nc'):
-                tools.copy_file(
-                    os.path.join(cfg.oae_dir, cfg.oae_monthofyear_nc),
-                    cfg.oae_monthofyear_nc_scratch)
-            if hasattr(cfg, 'oae_hourofyear_nc'):
-                tools.copy_file(
-                    os.path.join(cfg.oae_dir, cfg.oae_hourofyear_nc),
-                    cfg.oae_hourofyear_nc_scratch)
-            if hasattr(cfg, 'oae_ens_reg_nc'):
-                tools.copy_file(os.path.join(cfg.oae_dir, cfg.oae_ens_reg_nc),
-                                cfg.oae_ens_reg_nc_scratch)
-            if hasattr(cfg, 'oae_ens_lambda_nc'):
-                tools.copy_file(
-                    os.path.join(cfg.oae_dir, cfg.oae_ens_lambda_nc),
-                    cfg.oae_ens_lambda_nc_scratch)
-
-        if cfg.target is not tools.Target.ICONARTGLOBAL:
->>>>>>> bc6fbc3b
+
             #-----------------------------------------------------
             # Get datafile lists for LBC (each at 00 UTC and others)
             #-----------------------------------------------------
             datafile_list = []
             datafile_list_rest = []
             datafile_list_chem = []
-<<<<<<< HEAD
             for time in tools.iter_hours(starttime, hstart, hstop,
                                          cfg.meteo_inc):
                 meteo_file = os.path.join(cfg.icon_input_icbc,
@@ -644,58 +365,6 @@
             #-----------------------------------------------------
             for time in tools.iter_hours(starttime, hstart, hstop,
                                          cfg.meteo_inc):
-=======
-            for time in tools.iter_hours(starttime, hstart, hstop,
-                                         cfg.meteo_inc):
-                meteo_file = os.path.join(cfg.icon_input_icbc,
-                                          time.strftime(cfg.meteo_nameformat))
-                if cfg.target is tools.Target.ICONART or cfg.target is tools.Target.ICONARTOEM:
-                    chem_file = os.path.join(
-                        cfg.icon_input_icbc,
-                        time.strftime(cfg.chem_nameformat))
-                    datafile_list_chem.append(chem_file + cfg.chem_suffix)
-                if meteo_file.endswith('00'):
-                    datafile_list.append(meteo_file + cfg.meteo_suffix)
-                else:
-                    datafile_list_rest.append(meteo_file + cfg.meteo_suffix)
-            datafile_list = ' '.join([str(v) for v in datafile_list])
-            datafile_list_rest = ' '.join([str(v) for v in datafile_list_rest])
-            datafile_list_chem = ' '.join([str(v) for v in datafile_list_chem])
-
-            #-----------------------------------------------------
-            # Write and submit runscripts
-            #-----------------------------------------------------
-            for runscript in cfg.icontools_runjobs:
-                logfile = os.path.join(cfg.log_working_dir, 'prepare_data')
-                logfile_finish = os.path.join(cfg.log_finished_dir,
-                                              'prepare_data')
-                with open(os.path.join(cfg.case_dir, runscript)) as input_file:
-                    to_write = input_file.read()
-                output_run = os.path.join(cfg.icon_work, "%s.job" % runscript)
-                with open(output_run, "w") as outf:
-                    outf.write(
-                        to_write.format(cfg=cfg,
-                                        logfile=logfile,
-                                        logfile_finish=logfile_finish,
-                                        datafile_list=datafile_list,
-                                        datafile_list_rest=datafile_list_rest,
-                                        datafile_list_chem=datafile_list_chem))
-                result = subprocess.run([
-                    "sbatch", "--wait",
-                    os.path.join(cfg.icon_work, "%s.job" % runscript)
-                ])
-                exitcode = result.returncode
-                if exitcode != 0:
-                    raise RuntimeError(
-                        "sbatch returned exitcode {}".format(exitcode))
-                logging.info("%s successfully executed." % runscript)
-
-            #-----------------------------------------------------
-            # Add GEOSP to all meteo files
-            #-----------------------------------------------------
-            for time in tools.iter_hours(starttime, hstart, hstop,
-                                         cfg.meteo_inc):
->>>>>>> bc6fbc3b
                 src_file = os.path.join(
                     cfg.icon_input_icbc,
                     time.strftime(cfg.meteo_nameformat) + '_lbc.nc')
@@ -721,11 +390,8 @@
             #-----------------------------------------------------
             # In case of OEM: merge chem tracers with meteo-files
             #-----------------------------------------------------
-<<<<<<< HEAD
+
             if cfg.model == 'icon-art-oem':
-=======
-            if cfg.target is tools.Target.ICONARTOEM:
->>>>>>> bc6fbc3b
                 for time in tools.iter_hours(starttime, hstart, hstop,
                                              cfg.meteo_inc):
                     if time == starttime:
