--- conflicted
+++ resolved
@@ -5,26 +5,12 @@
 import os
 import subprocess
 from pathlib import Path
-<<<<<<< HEAD
 
 from datetime import datetime
 from .tools import write_cosmo_input_ghg
 from . import tools, prepare_cosmo
 
 BASIC_PYTHON_JOB = True
-=======
->>>>>>> 008bf17c
-
-from datetime import datetime
-from .tools import write_cosmo_input_ghg
-from . import tools, prepare_cosmo
-
-<<<<<<< HEAD
-def main(cfg):
-    """Setup the namelists for a COSMO tracer run and submit the job to the queue.
-=======
-BASIC_PYTHON_JOB = True
->>>>>>> 008bf17c
 
 
 def main(cfg):
@@ -134,11 +120,7 @@
         tools.create_dir(cfg.cosmo_restart_out, "cosmo_restart_out")
 
     # Copy cosmo executable
-<<<<<<< HEAD
-    cfg.cosmo['execname'] = 'cosmo.exe'
-=======
     cfg.cosmo_execname = Path(cfg.cosmo['binary_file']).name
->>>>>>> 008bf17c
     tools.copy_file(cfg.cosmo['binary_file'],
                     cfg.cosmo_run / cfg.cosmo_execname)
 
