--- conflicted
+++ resolved
@@ -178,7 +178,6 @@
             if hasattr(cfg, 'spinup'):
                 # no built-in restarts
                 cosmo_namelist = cosmo_namelist.format(cfg=cfg,
-<<<<<<< HEAD
                                            **cfg.cosmo,
                                            **cfg.oem,
                                            hstart=hstart,
@@ -186,13 +185,6 @@
                                            restart_start=12,
                                            restart_stop=0,
                                            restart_step=12)
-=======
-                                                       **cfg.cosmo,
-                                                       **cfg.oem,
-                                                       restart_start=12,
-                                                       restart_stop=0,
-                                                       restart_step=12)
->>>>>>> 69e46abe
             else:
                 # built-in restarts
                 cosmo_namelist = cosmo_namelist.format(
