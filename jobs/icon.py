--- conflicted
+++ resolved
@@ -52,12 +52,8 @@
     if hasattr(cfg, 'inicond_filename'):
         inidata_filename = cfg.icon_input_icbc / cfg.inicond_filename
     else:
-<<<<<<< HEAD
-        inidata_filename = cfg.icon_input_icbc / str(cfg.startdate_sim.strftime(cfg.meteo['prefix'] + cfg.meteo['nameformat']) + '.nc')
-=======
-        inidata_filename = cfg.icon_input_icbc / cfg.startdate_sim.strftime(
-            cfg.meteo['prefix'] + cfg.meteo['nameformat']) + '.nc'
->>>>>>> 750ad67d
+        inidata_filename = cfg.icon_input_icbc / str(cfg.startdate_sim.strftime(
+            cfg.meteo['prefix'] + cfg.meteo['nameformat']) + '.nc')
 
     # Write run script (run_icon.job)
     template = (cfg.case_path / cfg.icon_runjob_filename).read_text()
