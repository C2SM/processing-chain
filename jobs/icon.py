#!/usr/bin/env python
# -*- coding: utf-8 -*-
#
# Setup the namelist for an ICON run and submit the job to the queue
#
# result in case of success: forecast fields found in
#                            ${icon_output}
#
# Michael Jähn, February 2021
#
# 2021-04-26 Initial release
# 2021-11-21 Updated for ICON-ART

import logging
import os
import subprocess
from . import tools, prepare_data


def main(cfg, model_cfg):
    """Setup the namelists for an **ICON** tracer run and submit the job to
    the queue

    Necessary for both **ICON** and **ICONART** simulations.

    Create necessary directory structure to run **ICON** (run, output and
    restart directories, defined in ``cfg.icon_work``, ``cfg.icon_output``
    and ``cfg.icon_restart_out``).

    Copy the **ICON**-executable from
    ``cfg.icon_binary_file`` to ``cfg.icon_work/icon.exe``.

    Use the tracer-csv-file to append **ICON**-namelist file.

    Format the **ICON**-namelist-templates:
    ``icon_master.namelist.cfg, icon_NAMELIST_NWP.cfg``,
    using the information in ``cfg``.

    Format the runscript-template and submit the job.

    Parameters
    ----------
    starttime : datetime-object
        The starting date of the simulation
    hstart : int
        Offset (in hours) of the actual start from the starttime
    hstop : int
        Length of simulation (in hours)
    cfg : config-object
        Object holding all user-configuration parameters as attributes
    """
    cfg = prepare_data.set_cfg_variables(cfg, model_cfg)

    logfile = os.path.join(cfg.log_working_dir, "icon")
    logfile_finish = os.path.join(cfg.log_finished_dir, "icon")

    logging.info("Setup the namelist for an ICON run and "
                 "submit the job to the queue")

    # Copy icon executable
    execname = 'icon.exe'
    tools.copy_file(cfg.icon_binary_file, os.path.join(cfg.icon_work,
                                                       execname))

    # Symlink the restart file to the last run into the icon/run folder
    if cfg.lrestart == '.TRUE.':
        restart_filename = 'restart_atm_DOM01.nc'
        restart_file = os.path.join(cfg.icon_restart_in, restart_filename)
        tools.symlink_file(restart_file,
                           os.path.join(cfg.icon_work, restart_filename))

    # Get name of initial file
    if hasattr(cfg, 'inicond_filename'):
        inidata_filename = os.path.join(cfg.icon_input_icbc,
                                        cfg.inicond_filename)
    else:
        inidata_filename = os.path.join(
            cfg.icon_input_icbc,
<<<<<<< HEAD
            cfg.startdate.strftime(cfg.meteo['prefix'] +
                                    cfg.meteo['nameformat']) + '.nc')
=======
            startdate.strftime(cfg.meteo['prefix'] + cfg.meteo['nameformat']) +
            '.nc')
>>>>>>> c25b0dd9

    # Write run script (run_icon.job)
    icon_runjob = os.path.join(cfg.case_path, cfg.icon_runjob_filename)
    with open(icon_runjob) as input_file:
        to_write = input_file.read()
    output_file = os.path.join(cfg.icon_work, "run_icon.job")
    with open(output_file, "w") as outf:
        outf.write(
            to_write.format(cfg=cfg,
                            inidata_filename=inidata_filename,
                            logfile=logfile,
                            logfile_finish=logfile_finish))

    result = subprocess.run(
        ["sbatch", "--wait",
         os.path.join(cfg.icon_work, 'run_icon.job')])
    exitcode = result.returncode

    # In case of ICON-ART, ignore the "invalid pointer" error on successful run
    if cfg.model.startswith('icon-art'):
        if tools.grep("free(): invalid pointer", logfile)['success'] and \
           tools.grep("clean-up finished", logfile)['success']:
            exitcode = 0

    if exitcode != 0:
        raise RuntimeError("sbatch returned exitcode {}".format(exitcode))<|MERGE_RESOLUTION|>--- conflicted
+++ resolved
@@ -76,13 +76,8 @@
     else:
         inidata_filename = os.path.join(
             cfg.icon_input_icbc,
-<<<<<<< HEAD
-            cfg.startdate.strftime(cfg.meteo['prefix'] +
-                                    cfg.meteo['nameformat']) + '.nc')
-=======
             startdate.strftime(cfg.meteo['prefix'] + cfg.meteo['nameformat']) +
             '.nc')
->>>>>>> c25b0dd9
 
     # Write run script (run_icon.job)
     icon_runjob = os.path.join(cfg.case_path, cfg.icon_runjob_filename)
