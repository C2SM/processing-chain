#!/usr/bin/env python
# -*- coding: utf-8 -*-
#
# Setup the namelist for an ICON run and submit the job to the queue
#
# result in case of success: forecast fields found in
#                            ${icon_output}
#
# Michael Jähn, February 2021
#
# 2021-04-26 Initial release
# 2021-08-xx <Update description>

import logging
import os
import subprocess
from .tools import write_cosmo_input_ghg
from . import tools
from datetime import datetime, timedelta


def main(starttime, hstart, hstop, cfg):
    """Setup the namelists for an **ICON** tracer run and submit the job to
    the queue

    Necessary for both **ICON** and **ICONART** simulations.

    Create necessary directory structure to run **ICON** (run, output and
    restart directories, defined in ``cfg.icon_work``, ``cfg.icon_output``
    and ``cfg.icon_restart_out``).

    Copy the **ICON**-executable from
    ``cfg.icon_bin`` to ``cfg.icon_work/icon.exe``.

    Use the tracer-csv-file to append **ICON**-namelist file.

    Format the **ICON**-namelist-templates:
    ``icon_master.namelist.cfg, icon_NAMELIST_NWP.cfg``,
    using the information in ``cfg``.

    Format the runscript-template and submit the job.

    Parameters
    ----------
    starttime : datetime-object
        The starting date of the simulation
    hstart : int
        Offset (in hours) of the actual start from the starttime
    hstop : int
        Length of simulation (in hours)
    cfg : config-object
        Object holding all user-configuration parameters as attributes
    """
    logfile = os.path.join(cfg.log_working_dir, "icon")
    logfile_finish = os.path.join(cfg.log_finished_dir, "icon")

    logging.info("Setup the namelist for an ICON run and "
                 "submit the job to the queue")

<<<<<<< HEAD
=======
    # Create directories
    tools.create_dir(cfg.icon_work, "icon_work")
    tools.create_dir(cfg.icon_input_oae, "icon_input_oae")
    tools.create_dir(cfg.icon_input_icbc, "icon_input_icbc")
    tools.create_dir(cfg.icon_input_icbc_processed,
                     "icon_input_icbc_processed")
    tools.create_dir(cfg.icon_input_grid, "icon_input_grid")
    tools.create_dir(cfg.icon_input_mapping, "icon_input_mapping")
    tools.create_dir(cfg.icon_input_rad, "icon_input_rad")
    tools.create_dir(cfg.icon_output, "icon_output")
    tools.create_dir(cfg.icon_restart_out, "icon_restart_out")

    # Copy grid files
    src_dir = cfg.input_root_grid
    dest_dir = cfg.icon_input_grid
    tools.copy_file(os.path.join(src_dir, cfg.radiation_grid_filename),
                    os.path.join(dest_dir, cfg.radiation_grid_filename))
    tools.copy_file(os.path.join(src_dir, cfg.dynamics_grid_filename),
                    os.path.join(dest_dir, cfg.dynamics_grid_filename))
    tools.copy_file(os.path.join(src_dir, cfg.map_file_latbc),
                    os.path.join(dest_dir, cfg.map_file_latbc))
    tools.copy_file(os.path.join(src_dir, cfg.extpar_filename),
                    os.path.join(dest_dir, cfg.extpar_filename))
    tools.copy_file(os.path.join(src_dir, cfg.lateral_boundary_grid),
                    os.path.join(dest_dir, cfg.lateral_boundary_grid))

    # Copy radiation files
    src_dir = cfg.input_root_rad
    dest_dir = cfg.icon_input_rad
    tools.copy_file(os.path.join(src_dir, cfg.cldopt_filename),
                    os.path.join(dest_dir, cfg.cldopt_filename))
    tools.copy_file(os.path.join(src_dir, cfg.lrtm_filename),
                    os.path.join(dest_dir, cfg.lrtm_filename))

    # Copy mapping file
    src_dir = cfg.input_root_mapping
    dest_dir = cfg.icon_input_mapping
    tools.copy_file(os.path.join(src_dir, cfg.map_file_ana),
                    os.path.join(dest_dir, cfg.map_file_ana))

>>>>>>> dd0ac4f3
    # Copy icon executable
    execname = 'icon.exe'
    tools.copy_file(cfg.icon_bin, os.path.join(cfg.icon_work, execname))

    # Get name if initial file
    starttime_real = starttime + timedelta(hours = hstart)                 
    inidata_filename  = os.path.join(cfg.icon_input_icbc,
                                     starttime_real.strftime(cfg.meteo_nameformat) + '.nc')

    # Write run script (run_icon.job)
    with open(cfg.icon_runjob) as input_file:
        to_write = input_file.read()
    output_file = os.path.join(cfg.icon_work, "run_icon.job")
    with open(output_file, "w") as outf:
<<<<<<< HEAD
        outf.write(to_write.format(
            cfg=cfg, inidata_filename=inidata_filename,
            logfile=logfile, logfile_finish=logfile_finish)
        )

    exitcode = subprocess.call(["sbatch", "--wait",
                                os.path.join(cfg.icon_work, 'run_icon.job')])

    # In case of ICON-ART, ignore the "invalid pointer" error on successful run
    if cfg.target is tools.Target.ICONARTOEM or cfg.target is tools.Target.ICONART:
        if tools.grep("free(): invalid pointer", logfile)['success'] and \
           tools.grep("clean-up finished", logfile)['success']:
            exitcode = 0

=======
        outf.write(
            to_write.format(cfg=cfg,
                            logfile=logfile,
                            logfile_finish=logfile_finish))

    exitcode = subprocess.call(
        ["sbatch", "--wait",
         os.path.join(cfg.icon_work, 'run_icon.job')])
>>>>>>> dd0ac4f3
    if exitcode != 0:
        raise RuntimeError("sbatch returned exitcode {}".format(exitcode))<|MERGE_RESOLUTION|>--- conflicted
+++ resolved
@@ -57,49 +57,6 @@
     logging.info("Setup the namelist for an ICON run and "
                  "submit the job to the queue")
 
-<<<<<<< HEAD
-=======
-    # Create directories
-    tools.create_dir(cfg.icon_work, "icon_work")
-    tools.create_dir(cfg.icon_input_oae, "icon_input_oae")
-    tools.create_dir(cfg.icon_input_icbc, "icon_input_icbc")
-    tools.create_dir(cfg.icon_input_icbc_processed,
-                     "icon_input_icbc_processed")
-    tools.create_dir(cfg.icon_input_grid, "icon_input_grid")
-    tools.create_dir(cfg.icon_input_mapping, "icon_input_mapping")
-    tools.create_dir(cfg.icon_input_rad, "icon_input_rad")
-    tools.create_dir(cfg.icon_output, "icon_output")
-    tools.create_dir(cfg.icon_restart_out, "icon_restart_out")
-
-    # Copy grid files
-    src_dir = cfg.input_root_grid
-    dest_dir = cfg.icon_input_grid
-    tools.copy_file(os.path.join(src_dir, cfg.radiation_grid_filename),
-                    os.path.join(dest_dir, cfg.radiation_grid_filename))
-    tools.copy_file(os.path.join(src_dir, cfg.dynamics_grid_filename),
-                    os.path.join(dest_dir, cfg.dynamics_grid_filename))
-    tools.copy_file(os.path.join(src_dir, cfg.map_file_latbc),
-                    os.path.join(dest_dir, cfg.map_file_latbc))
-    tools.copy_file(os.path.join(src_dir, cfg.extpar_filename),
-                    os.path.join(dest_dir, cfg.extpar_filename))
-    tools.copy_file(os.path.join(src_dir, cfg.lateral_boundary_grid),
-                    os.path.join(dest_dir, cfg.lateral_boundary_grid))
-
-    # Copy radiation files
-    src_dir = cfg.input_root_rad
-    dest_dir = cfg.icon_input_rad
-    tools.copy_file(os.path.join(src_dir, cfg.cldopt_filename),
-                    os.path.join(dest_dir, cfg.cldopt_filename))
-    tools.copy_file(os.path.join(src_dir, cfg.lrtm_filename),
-                    os.path.join(dest_dir, cfg.lrtm_filename))
-
-    # Copy mapping file
-    src_dir = cfg.input_root_mapping
-    dest_dir = cfg.icon_input_mapping
-    tools.copy_file(os.path.join(src_dir, cfg.map_file_ana),
-                    os.path.join(dest_dir, cfg.map_file_ana))
-
->>>>>>> dd0ac4f3
     # Copy icon executable
     execname = 'icon.exe'
     tools.copy_file(cfg.icon_bin, os.path.join(cfg.icon_work, execname))
@@ -114,7 +71,6 @@
         to_write = input_file.read()
     output_file = os.path.join(cfg.icon_work, "run_icon.job")
     with open(output_file, "w") as outf:
-<<<<<<< HEAD
         outf.write(to_write.format(
             cfg=cfg, inidata_filename=inidata_filename,
             logfile=logfile, logfile_finish=logfile_finish)
@@ -129,15 +85,5 @@
            tools.grep("clean-up finished", logfile)['success']:
             exitcode = 0
 
-=======
-        outf.write(
-            to_write.format(cfg=cfg,
-                            logfile=logfile,
-                            logfile_finish=logfile_finish))
-
-    exitcode = subprocess.call(
-        ["sbatch", "--wait",
-         os.path.join(cfg.icon_work, 'run_icon.job')])
->>>>>>> dd0ac4f3
     if exitcode != 0:
         raise RuntimeError("sbatch returned exitcode {}".format(exitcode))