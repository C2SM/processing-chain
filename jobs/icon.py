--- conflicted
+++ resolved
@@ -90,24 +90,8 @@
 
     # Submit run script
     sbatch_cmd = ['sbatch', '--parsable']
-<<<<<<< HEAD
     if dep_cmd := cfg.get_dep_cmd('icon'):
         sbatch_cmd.append(dep_cmd)
-=======
-
-    if dep_dict := model_cfg['models'][cfg.model].get('dependencies'):
-        if (deps_icon := dep_dict.get('icon')):
-            deps_ids = []
-            for stage in 'previous', 'current':
-                if dep_current := deps_icon.get(stage):
-                    for job in dep_current:
-                        deps_ids.extend(cfg.job_ids[stage][job])
-            dep_str = ':'.join(map(str, deps_ids))
-            sbatch_cmd.append(f'--dependency=afterok:{dep_str}')
-    else:
-        sbatch_cmd.append('--wait')
-
->>>>>>> 76434511
     sbatch_cmd.append(os.path.join(cfg.icon_work, 'run_icon.job'))
 
     result = subprocess.run(sbatch_cmd, capture_output=True)
