.. _jobs-section:

Jobs
====

The jobs described here are available for use in the processing chain.

For **COSMO**, you can choose from the following jobs. As some jobs depend
on the result of others, the order indicated here as to be respected:

1.  :func:`jobs.biofluxes.main` | :func:`jobs.icbc.main` | 
    :func:`jobs.meteo.main` | :func:`jobs.emissions.main` |
    :func:`jobs.online_vprm.main` | :func:`jobs.oae.main` |
    :func:`jobs.obs_nudging.main`
2.  :func:`jobs.int2lm.main`
3.  :func:`jobs.post_int2lm.main`
<<<<<<< HEAD
4.  :func:`jobs.cosmo.main`
5.  :func:`jobs.post_cosmo.main` | :func:`jobs.reduce_output.main` |
=======
4.  :func:`jobs.octe.main`
5.  :func:`jobs.cosmo.main`
6.  :func:`jobs.post_cosmo.main` | :func:`jobs.extract_2d_data.main` |
>>>>>>> 7a36377c
    :func:`jobs.verify_chain.main`

The same for **COSMOART**:

1. :func:`jobs.emissions.main` | :func:`jobs.meteo.main` |
   :func:`jobs.photo_rate.main` | :func:`jobs.obs_nudging.main` |
   :func:`jobs.icbc.main` | :func:`jobs.online_vprm.main` |
   :func:`jobs.oae.main`
2. :func:`jobs.int2lm.main`
3. :func:`jobs.cosmo.main`
4. :func:`jobs.post_cosmo.main` | :func:`jobs.reduce_output.main` |
   :func:`jobs.verify_chain.main`

Adding new jobs
---------------

Adding a new job to the chain is simple:

1. In the directory ``jobs/``, create a file called ``<jobname>.py`` containing
   a function called ``main`` which takes the same arguments as every other job.
   Make sure the function is documented with a docstring.
2. Import it in ``jobs/__init__.py`` to make it accessible to ``run_chain.py``.
3. Add the function to the documentation. You find the file describing this page
   at ``doc/source/jobs.rst``.

List of available jobs
----------------------

* :func:`jobs.biofluxes.main`
* :func:`jobs.cosmo.main`
* :func:`jobs.emissions.main`
* :func:`jobs.reduce_output.main`
* :func:`jobs.icbc.main`
* :func:`jobs.int2lm.main`
* :func:`jobs.meteo.main`
* :func:`jobs.octe.main`
* :func:`jobs.online_vprm.main`  
* :func:`jobs.oae.main`
* :func:`jobs.obs_nudging.main`
* :func:`jobs.photo_rate.main`
* :func:`jobs.post_cosmo.main`
* :func:`jobs.post_int2lm.main`
* :func:`jobs.verify_chain.main`

-------------------------------------------

.. autofunction:: jobs.biofluxes.main

-------------------------------------------

.. autofunction:: jobs.cosmo.main

-------------------------------------------

.. autofunction:: jobs.emissions.main

-------------------------------------------

.. autofunction:: jobs.reduce_output.main

-------------------------------------------

.. autofunction:: jobs.icbc.main

-------------------------------------------

.. autofunction:: jobs.int2lm.main

-------------------------------------------

.. autofunction:: jobs.meteo.main

-------------------------------------------

.. autofunction:: jobs.online_vprm.main

-------------------------------------------

.. autofunction:: jobs.octe.main

-------------------------------------------

.. autofunction:: jobs.oae.main

-------------------------------------------

.. autofunction:: jobs.obs_nudging.main

-------------------------------------------

.. autofunction:: jobs.photo_rate.main

-------------------------------------------

.. autofunction:: jobs.post_cosmo.main

-------------------------------------------

.. autofunction:: jobs.post_int2lm.main

-------------------------------------------

.. autofunction:: jobs.verify_chain.main
<|MERGE_RESOLUTION|>--- conflicted
+++ resolved
@@ -14,14 +14,9 @@
     :func:`jobs.obs_nudging.main`
 2.  :func:`jobs.int2lm.main`
 3.  :func:`jobs.post_int2lm.main`
-<<<<<<< HEAD
-4.  :func:`jobs.cosmo.main`
-5.  :func:`jobs.post_cosmo.main` | :func:`jobs.reduce_output.main` |
-=======
 4.  :func:`jobs.octe.main`
 5.  :func:`jobs.cosmo.main`
-6.  :func:`jobs.post_cosmo.main` | :func:`jobs.extract_2d_data.main` |
->>>>>>> 7a36377c
+6.  :func:`jobs.post_cosmo.main` | :func:`jobs.reduce_output.main` |
     :func:`jobs.verify_chain.main`
 
 The same for **COSMOART**:
