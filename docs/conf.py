# Configuration file for the Sphinx documentation builder.
#
# This file only contains a selection of the most common options. For a full
# list see the documentation:
# https://www.sphinx-doc.org/en/master/usage/configuration.html

# -- Path setup --------------------------------------------------------------

# If extensions (or modules to document with autodoc) are in another directory,
# add these directories to sys.path here. If the directory is relative to the
# documentation root, use os.path.abspath to make it absolute, like shown here.
import os
import sys
<<<<<<< HEAD
sys.path.insert(0, os.path.abspath('..'))  # Root directory
sys.path.insert(0, os.path.abspath('../jobs'))  # Jobs subfolder
sys.path.insert(0, os.path.abspath('../jobs/tools'))  # Tools subfolder
=======

sys.path.insert(0, os.path.abspath('..'))
>>>>>>> 615e913c

# -- Project information ------------------------------------------------

project = 'Processing Chain'
copyright = '2018-2023, C2SM'
author = 'Processing Chain Administrators'
version = 'v3.1'
release = 'v3.1'

# -- General configuration ------------------------------------------------

# Add any Sphinx extension module names here, as strings. They can be
# extensions coming with Sphinx (named 'sphinx.ext.*') or your custom
# ones.
extensions = [
    'sphinx.ext.autosectionlabel', 'sphinx.ext.todo', 'sphinx_rtd_theme',
    'sphinx_copybutton', 'sphinx.ext.mathjax', 'sphinx.ext.ifconfig',
    'sphinx.ext.viewcode', 'sphinx.ext.napoleon', 'sphinx.ext.autodoc'
]

# Add any paths that contain templates here, relative to this directory.
templates_path = ['_templates']

# List of patterns, relative to source directory, that match files and
# directories to ignore when looking for source files.
# This patterns also effect to html_static_path and html_extra_path
exclude_patterns = ['_build', 'Thumbs.db', '.DS_Store']

# The name of the Pygments (syntax highlighting) style to use.
pygments_style = 'sphinx'

# Copybutton prompt exceptions
copybutton_prompt_text = r"\$ "
copybutton_prompt_is_regexp = True

# -- Options for HTML output ----------------------------------------------

# The theme to use for HTML and HTML Help pages.  See the documentation for
# a list of builtin themes.
#
html_theme = 'sphinx_rtd_theme'

# Theme options are theme-specific and customize the look and feel of a theme
# further.  For a list of options available for each theme, see the
# documentation.
#
html_logo = '_static/processing-chain-logo-small.png'
html_favicon = '_static/processing-chain-favicon.png'
html_theme_options = {
    'logo_only': True,
    'display_version': True,
    'prev_next_buttons_location': 'bottom',
    'style_external_links': False,
    'vcs_pageview_mode': '',
    'style_nav_header_background': '#5d6d7e',
    # Toc options
    'collapse_navigation': False,
    'sticky_navigation': True,
    'navigation_depth': 2,
    'includehidden': True,
    'titles_only': False
}

# Add any paths that contain custom static files (such as style sheets) here,
# relative to this directory. They are copied after the builtin static files,
# so a file named "default.css" will overwrite the builtin "default.css".
html_static_path = ['_static']

# If true, `todo` and `todoList` produce output, else they produce nothing.
todo_include_todos = True


# Include css file to control disable horizontal table scrollbar
def setup(app):
    app.add_css_file('custom.css')<|MERGE_RESOLUTION|>--- conflicted
+++ resolved
@@ -11,14 +11,10 @@
 # documentation root, use os.path.abspath to make it absolute, like shown here.
 import os
 import sys
-<<<<<<< HEAD
+
 sys.path.insert(0, os.path.abspath('..'))  # Root directory
 sys.path.insert(0, os.path.abspath('../jobs'))  # Jobs subfolder
 sys.path.insert(0, os.path.abspath('../jobs/tools'))  # Tools subfolder
-=======
-
-sys.path.insert(0, os.path.abspath('..'))
->>>>>>> 615e913c
 
 # -- Project information ------------------------------------------------
 
