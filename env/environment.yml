--- conflicted
+++ resolved
@@ -14,13 +14,8 @@
   - scipy
   - pillow
   - xarray
-<<<<<<< HEAD
-  - dask
   - cdsapi
   - scikit-learn
-=======
-  - cdsapi
   - sphinx
   - sphinx_rtd_theme
-  - sphinx-copybutton
->>>>>>> 6ad9e70c
+  - sphinx-copybutton