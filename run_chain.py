--- conflicted
+++ resolved
@@ -23,7 +23,6 @@
     Returns
     -------
     Namespace-object
-<<<<<<< HEAD
     """
     parser = argparse.ArgumentParser(description="Run the processing chain.")
 
@@ -85,65 +84,7 @@
 
     Access variables declared in the config-file (``myval = 9``) with
     ``cfg.myval``.
-=======
-        Access the value for an argument by::
-            
-            args = parse_arguments()
-            args.myval
-    """
-    parser = argparse.ArgumentParser(description="Run the processing chain.")
-    
-    parser.add_argument("casename",
-                        type=str,
-                        help="Identifier of the run. The config-files for this "
-                             "run are assumed to be in cases/casename/")
-                             
-    parser.add_argument("startdate",
-                        type=str,
-                        help="Startdate of the run in the format yyyy-mm-dd")
-    
-    parser.add_argument("hstart",
-                        type=int,
-                        help="Time on the startdate when the simulation"
-                             "starts. If this is zero, the simulation starts "
-                             "at midnight of the startdate.")
-                             
-    parser.add_argument("hstop",
-                        type=int,
-                        help="Length of the simulation in hours. The "
-                             "simulation runs until startdate + hstart + "
-                             "hstop. Depending on your config.py settings, "
-                             "processing-chain will split up the simulation "
-                             "and perform several restarts before reaching the "
-                             "stopping-time.")
-
-    default_jobs = ["meteo", "icbc", "emissions", "biofluxes", "int2lm",
-                    "post_int2lm", "cosmo", "post_cosmo"]
-    parser.add_argument("-j", "--jobs",
-                        nargs='*',
-                        dest="job_list",
-                        help="List of job-names to be executed. A job is a .py-"
-                             "file in jobs/ with a main()-function which "
-                             "handles one aspect of the processing chain, for "
-                             "example copying meteo-input data or launching a "
-                             "job for int2lm. "
-                             "Jobs are executed in the order in which they are "
-                             "given here. "
-                             "If no jobs are given, the default that will be "
-                             "executed is: {}".format(default_jobs),
-                        default=default_jobs)
-
-    return parser.parse_args()
-
-
-def load_config_file(casename):
-    """Load the config file.
-    
-    Looks for the config file in cases/casename/config.py and then imports it
-    as a module. This lets the config file contain python statements which are
-    evaluated on import.
-    Access variables declared in the config-file (myval = 9) with cfg.myval
->>>>>>> 9d59c9b3
+
     Add new variables with::
     
         setattr(cfg, 'myval', 9)
@@ -152,19 +93,15 @@
     ----------
     casename : str
         Name of the folder in cases/ where the configuration files are stored
-<<<<<<< HEAD
     cfg : module or None
         If cfg is None, the module is freshly imported. If it is a module
         object, that module is reloaded.
-=======
->>>>>>> 9d59c9b3
         
     Returns
     -------
     config-object
         Object with all variables as attributes
     """
-<<<<<<< HEAD
     try:
         fn = os.path.join('cases',casename,'config')
         sys.path.append(os.path.dirname(fn))
@@ -176,13 +113,6 @@
 
         # so that a different cfg-file can be imported later
         sys.path.pop()
-=======
-    print(casename)
-    try:
-        fn = os.path.join('cases',casename,'config')
-        sys.path.append(os.path.dirname(fn))
-        cfg = importlib.import_module(os.path.basename(fn))
->>>>>>> 9d59c9b3
     except IndexError:
         print('ERROR: no config file provided!')
         sys.exit(1)
@@ -193,7 +123,6 @@
     return cfg
 
 
-<<<<<<< HEAD
 def set_simulation_type(cfg):
     """Detects if the chain targets cosmo or cosmoart
     
@@ -225,15 +154,6 @@
 
     Creates directories for each job.
 
-=======
-def run_chain(work_root, cfg, start_time, hstart, hstop, job_names, step=24.0):
-    """Run chain ignoring already finished jobs
-    
-    Sets configuration values derived from user-provided ones, for example the
-    folder-structure inside the working directory.
-    Sets up the logging module used by the jobs.
-    Creates directories for each job.
->>>>>>> 9d59c9b3
     Decides which jobs to run and then runs them; first it checks wether the
     job was already executed or is currently running (depending on the logging
     file of the job). Then if the job has to be run, it calls the main()-
@@ -245,34 +165,20 @@
         The path to the directory in which the chain writes files during
         execution (typically scratch)
     cfg : config-object
-<<<<<<< HEAD
         Object holding all user-configuration parameters as attributes
     start_time : datetime-object
         The startdate of the simulation
-=======
-        Object holding all user-configuration parameters as fields
-    start_time : datetime-object
-        The starttime of the simulation
->>>>>>> 9d59c9b3
     hstart : int
         Offset (in hours) of the actual start from the startdate (start param)
     hstop : int
         Length of simulation (in hours)
     job_names : list of str
         List of the names of jobs to execute on every timeslice.
-<<<<<<< HEAD
         Jobs are ``.py`` files in the ``jobs/`` directory with a ``main()``
         function that will be called from ``run_chain()``.
         
         If the list is empty, the default procedure will be executed:
         ``meteo icbc emissions biofluxes int2lm post_int2lm cosmo post_cosmo``
-=======
-        Jobs are .py files in the jobs/ directory with a main() function
-        that will be called from run_chain().
-        
-        If the list is empty, the default procedure will be executed:
-        meteo icbc emissions biofluxes int2lm post_int2lm cosmo post_cosmo
->>>>>>> 9d59c9b3
     """
     # ini date and forecast time (ignore meteo times)
     inidate = int((start_time - datetime(1970,1,1)).total_seconds())
@@ -429,17 +335,10 @@
 
 
 def restart_runs(work_root, cfg, start, hstart, hstop, job_names):
-<<<<<<< HEAD
     """Starts the subchains in the specified intervals.
     
     Slices the total runtime of the chain according to ``cfg.restart_step``.
     Calls ``run_chain()`` for each step
-=======
-    """Starts the subchains in the specified intervals
-    
-    Slices the total runtime of the chain according to cfg.restart_step.
-    Calls run_chain() for each step
->>>>>>> 9d59c9b3
     
     Parameters
     ----------
@@ -447,11 +346,7 @@
         The path to the directory in which the chain writes files during
         execution (typically scratch)
     cfg : config-object
-<<<<<<< HEAD
         Object holding all user-configuration parameters as attributes
-=======
-        Object holding all user-configuration parameters as fields
->>>>>>> 9d59c9b3
     start : datetime-object
         The startdate
     hstart : int
@@ -466,13 +361,6 @@
         If the list is empty, the default procedure will be executed:
         meteo icbc emissions biofluxes int2lm post_int2lm cosmo post_cosmo
     """
-<<<<<<< HEAD
-=======
-
-    end = start + timedelta(hours=hstop) 
-    step = hstop # in hours (has to be multiple of 3)
-
->>>>>>> 9d59c9b3
     # run restarts
     for time in tools.iter_hours(start, hstart, hstop, cfg.restart_step):
         sub_hstart = (time - start).total_seconds() / 3600.0
@@ -482,7 +370,6 @@
             continue
         sub_hstop = sub_hstart + runtime
 
-<<<<<<< HEAD
         print("Starting run with starttime {}".format(time))
 
         run_chain(work_root = work_root,
@@ -525,24 +412,4 @@
         else:
             raise RuntimeError("Unknown target: {}".format(cfg.target))
 
-=======
-        try:
-          run_chain(work_root, cfg, start, hstart, hstop,
-                    job_names, step)
-        except RuntimeError:
-            sys.exit(1)
-
-
-if __name__ == '__main__':
-    parser = parse_arguments()
-    cfg = load_config_file(casename=parser.casename)
-    start_time = datetime.strptime(parser.startdate, '%Y-%m-%d')
-    hstart = int(parser.hstart)
-    hstop = int(parser.hstop)
-    job_names = parser.job_list
-    
-    restart_runs(cfg.work_root, cfg, start_time, hstart=hstart, hstop=hstop,
-                 job_names=job_names)
-    
->>>>>>> 9d59c9b3
     print('>>> finished chain for good or bad! <<<')