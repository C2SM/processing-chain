#!/usr/bin/env python
# -*- coding: utf-8 -*-

from datetime import datetime, timedelta

import importlib
import logging
import os
import sys
import time
import shutil
import argparse
import csv
import yaml

import jobs
from jobs import tools


def parse_arguments():
    """Parse the command line arguments given to this script

    Returns
    -------
    Namespace-object
    """
    parser = argparse.ArgumentParser(description="Run the processing chain.")

    parser.add_argument("casenames",
                        nargs='+',
                        help="List of identifiers for the runs. "
                        "The config-files for each run is assumed "
                        "to be in cases/<casename>/. The runs are executed "
                        "sequentially in the order they're given here.")

    jobs_help = ("List of job-names to be executed. A job is a .py-"
                 "file in jobs/ with a main()-function which "
                 "handles one aspect of the processing chain, for "
                 "example copying meteo-input data or launching a "
                 "job for int2lm. "
                 "Jobs are executed in the order in which they are "
                 "given here. "
                 "If no jobs are given, default jobs will be executed"
                 "as defined in config/models.yaml.")
    parser.add_argument("-j",
                        "--jobs",
                        nargs='*',
                        dest="job_list",
                        help=jobs_help,
                        default=None)

    force_help = ("Force the processing chain to redo all specified jobs,"
                  " even if they have been started already or were finished"
                  " previously. WARNING: Only logfiles get deleted,"
                  " other effects of a given job (copied files etc.)"
                  " are simply overwritten. This may cause errors.")
    parser.add_argument("-f", "--force", action='store_true', help=force_help)

    tries_help = ("Amount of time the cosmo job is re-tried before crashing."
                  " Default is 1.")
    parser.add_argument("-t",
                        "--try",
                        help=tries_help,
                        dest="ntry",
                        type=int,
                        default=1)

    args = parser.parse_args()

    return args


class Config():

    def __init__(self, casename):
        # Global attributes (initialized with default values)
        self.user_name = os.environ['USER']
        self.set_email()
        self.casename = casename
        self.set_account()

        self.chain_src_dir = os.getcwd()
        self.case_path = os.path.join(self.chain_src_dir, 'cases',
                                      self.casename)
        self.work_root = os.path.join(self.chain_src_dir, 'work')

        # User-defined attributes from config file
        self.load_config_file(casename)

        # Specific settings based on the node type ('gpu' or 'mc')
        self.set_node_info()

    def load_config_file(self, casename):
        """
        Load the configuration settings from a YAML file.

        This method reads the configuration settings from a YAML file located in
        the 'cases/casename' directory and sets them as attributes of the instance.

        Parameters:
        - casename (str): Name of the folder in 'cases/' where the configuration
          files are stored.

        Returns:
        - self (Config): The same `Config` instance with configuration settings as
          attributes.
        """

        cfg_file = os.path.join('cases', casename, 'config.yaml')

        if not os.path.isfile(cfg_file):
            all_cases = [
                path.name for path in os.scandir('cases') if path.is_dir()
            ]
            closest_name = min([(tools.levenshtein(casename, name), name)
                                for name in all_cases],
                               key=lambda x: x[0])[1]
            raise FileNotFoundError(
                f"Case-directory '{casename}' not found, did you mean '{closest_name}'?"
            )

        try:
            with open(cfg_file, 'r') as yaml_file:
                cfg_data = yaml.load(yaml_file, Loader=yaml.FullLoader)
        except FileNotFoundError:
            raise FileNotFoundError(
                f"No file 'config.yaml' in {os.path.dirname(cfg_file)}")

        # Directly assign values to instance attributes
        for key, value in cfg_data.items():
            setattr(self, key, value)

        return self

    def set_account(self):
        if self.user_name == 'jenkins':
            # g110 account for Jenkins testing
            self.compute_account = 'g110'
        elif os.path.exists(os.environ['HOME'] + '/.acct'):
            # Use account specified in ~/.acct file
            with open(os.environ['HOME'] + '/.acct', 'r') as file:
                self.compute_account = file.read().rstrip()
        else:
            # Use standard account
            self.compute_account = os.popen("id -gn").read().splitlines()[0]

        return self

    def set_node_info(self):
        if self.constraint == 'gpu':
            if self.model.startswith('icon'):
                if self.run_on == 'gpu':
                    self.ntasks_per_node = 1
                elif self.run_on == 'cpu':
                    self.ntasks_per_node = 12
                else:
                    raise ValueError(
                        "Invalid value for 'run_on' in the configuration."
                        "It should be either 'gpu' or 'cpu'.")
            else:
                self.ntasks_per_node = 12
                self.mpich_cuda = ('export MPICH_RDMA_ENABLED_CUDA=1\n'
                                   'export MPICH_G2G_PIPELINE=256\n'
                                   'export CRAY_CUDA_MPS=1\n')
        elif self.constraint == 'mc':
            self.ntasks_per_node = 36
            self.mpich_cuda = ''
        else:
            raise ValueError(
                "Invalid value for 'constraint' in the configuration."
                "It should be either 'gpu' or 'mc'.")

        return self

    def set_restart_step_hours(self):
        self.restart_step_hours = int(
            tools.iso8601_duration_to_hours(self.restart_step))

    def set_email(self):
        if self.user_name == 'jenkins':
            self.user_mail = None
        elif os.path.exists(os.environ['HOME'] + '/.forward'):
            with open(os.environ['HOME'] + '/.forward', 'r') as file:
                self.user_mail = file.read().rstrip()
        else:
            self.user_mail = None

        return self

    def print_config(self):
        # Print the configuration
        # max_col_width = max(len(key) for key in vars(self)) + 1
        max_col_width = 27

        print("\nConfiguration:")
        print(f"{'Attribute':<{max_col_width}} Type Value")
        print("-" * 80)
        for key, value in vars(self).items():
            if isinstance(value, list):
                # If the value is a list, format it with indentation
                print(f"{key:<{max_col_width}} list")
                for item in value:
                    item_type = type(item).__name__
                    print(f"  - {item:<{max_col_width-4}} {item_type}")
            elif isinstance(value, dict):
                # If the value is a dictionary, format it as before
                print(f"{key:<{max_col_width}} dict")
                for sub_key, sub_value in value.items():
                    sub_value_type = type(sub_value).__name__
                    print(
                        f"  - {sub_key:<{max_col_width-4}} {sub_value_type:<4} {sub_value}"
                    )
            else:
                # Standard output
                key_type = type(key).__name__
                print(f"{key:<{max_col_width}} {key_type:<4} {value}")

    def convert_paths_to_absolute(self):
        # Loop through all variables and their dictionary entries
        for attr_name, attr_value in self.__dict__.items():
            if isinstance(attr_value, str):
                if os.path.isabs(attr_value):
                    # If the value is already an absolute path, continue to the next iteration
                    continue
                # Convert relative paths to absolute paths
                if attr_value.startswith('./'):
                    self.__dict__[attr_name] = os.path.abspath(attr_value)
            elif isinstance(attr_value, dict):
                # If the attribute is a dictionary, loop through its entries
                for key, value in attr_value.items():
                    if isinstance(value, str):
                        if os.path.isabs(value):
                            # If the value is already an absolute path, continue to the next iteration
                            continue
                        # Convert relative paths to absolute paths
                        if value.startswith('./'):
                            self.__dict__[attr_name][key] = os.path.abspath(
                                value)

        return self

    def create_vars_from_dicts(self):
        # Create a copy of the object's __dict__ to avoid modifying it during iteration
        object_dict = vars(self).copy()

        for key, value in object_dict.items():
            if isinstance(value, dict):
                for sub_key, sub_value in value.items():
                    setattr(self, key + '_' + sub_key, sub_value)
        return self


def run_chain(work_root, model_cfg, cfg, startdate_sim, enddate_sim, job_names,
              force):
    """Run chain ignoring already finished jobs.

    Sets configuration values derived from user-provided ones, for example the
    folder-structure inside the working directory.

    Sets up the logging module used by the jobs.

    Creates directories for each job.

    Decides which jobs to run and then runs them; first it checks wether the
    job was already executed or is currently running (depending on the logging
    file of the job). Then if the job has to be run, it calls the main()-
    function of the job. If force is True, the logging-file of the job will
    be deleted (if it exists) and the job will be executed regardless.

    Parameters
    ----------
    work_root : str
        The path to the directory in which the chain writes files during
        execution (typically scratch)
    cfg : config-object
        Object holding all user-configuration parameters as attributes
    start_time : datetime-object
        The startdate of the simulation
    hstart : int
        Offset (in hours) of the actual start from the startdate (start param)
    hstop : int
        Length of simulation (in hours)
    job_names : list of str
        List of the names of jobs to execute on every timeslice.
        Jobs are ``.py`` files in the ``jobs/`` directory with a ``main()``
        function that will be called from ``run_chain()``.
    force : bool
        If True will do job regardless of completion status
    """

    # Write current start and end dates to config variables
    cfg.startdate_sim = startdate_sim
    cfg.enddate_sim = enddate_sim

    # Set forecast time
    cfg.forecasttime = (cfg.enddate_sim - cfg.startdate_sim).total_seconds() / 3600

    # String variables for startdate_sim
    cfg.startdate_sim_yyyymmddhh = startdate_sim.strftime('%Y%m%d%H')
    cfg.enddate_sim_yyyymmddhh = enddate_sim.strftime('%Y%m%d%H')

    # Folder naming and structure
    cfg.job_id = f'{cfg.startdate_sim_yyyymmddhh}_{cfg.enddate_sim_yyyymmddhh}'
    cfg.chain_root = os.path.join(work_root, cfg.casename, cfg.job_id)

    # Config variables for spinup runs (datetimes, job-id, etc.)
    if hasattr(cfg, 'spinup'):
        if cfg.first_one:  # first run in spinup
            cfg.chain_root_prev = None
        else:  # consecutive runs in spinup
            cfg.startdate_sim_yyyymmddhh = cfg.startdate_sim.strftime('%Y%m%d%H')
            enddate_sim_yyyymmddhh_prev = (cfg.enddate_sim - timedelta(hours=cfg.restart_step_hours)).strftime('%Y%m%d%H')

            if cfg.second_one:  # second run (i.e., get job_id from first run)
<<<<<<< HEAD
                startdate_sim_yyyymmddhh_prev = (cfg.enddate_sim - timedelta(hours=2*cfg.restart_step_hours)).strftime('%Y%m%d%H')
            else:  # all other runs (i.e., get job_id from previous run)
                startdate_sim_yyyymmddhh_prev = (cfg.enddate_sim - timedelta(hours=2*cfg.restart_step_hours+cfg.spinup)).strftime('%Y%m%d%H')

            cfg.job_id_prev = f'{startdate_sim_yyyymmddhh_prev}_{enddate_sim_yyyymmddhh_prev}'
=======
                cfg.job_id_prev = '%s_%d_%d' % (inidate_yyyymmddhh_prev, 0,
                                                hstop)
            else:  # all other runs
                cfg.job_id_prev = '%s_%d_%d' % (inidate_yyyymmddhh_prev,
                                                0 - cfg.spinup, hstop)
>>>>>>> ff247938
            cfg.chain_root_prev = os.path.join(work_root, cfg.casename,
                                               cfg.job_id_prev)
        cfg.last_cosmo_output = os.path.join(cfg.chain_root_prev, 'cosmo',
                                             'output')

        # No restart for spinup simulations (= default values for no restart)
        cfg.cosmo_restart_out = ''
        cfg.cosmo_restart_in = ''
    elif 'restart' in model_cfg['models'][cfg.model]['features']:
        cfg.startdate_sim_prev = cfg.startdate_sim - timedelta(
            hours=cfg.restart_step_hours)
        cfg.enddate_sim_prev = cfg.enddate_sim - timedelta(
            hours=cfg.restart_step_hours)
        cfg.job_id_prev = f'{cfg.startdate_sim_prev_yyyymmddhh}_{cfg.enddate_sim_prev_yyyymmddhh}'
        cfg.chain_root_prev = os.path.join(work_root, cfg.casename,
                                               cfg.job_id_prev)

        # Set restart directories
        cfg.cosmo_restart_out = os.path.join(cfg.chain_root, 'cosmo',
                                             'restart')
        cfg.cosmo_restart_in = os.path.join(cfg.chain_root_prev, 'cosmo',
                                            'restart')

    # Check constraint
    if hasattr(cfg, 'constraint'):
        assert cfg.constraint in ['gpu', 'mc'], ("Unknown constraint, use"
                                                 "gpu or mc")

    # If nested run: use output of mother-simulation
    if 'nesting' in model_cfg['models'][
            cfg.model]['features'] and not os.path.isdir(cfg.meteo.dir):
        # if ifs_hres_dir doesn't point to a directory,
        # it is the name of the mother run
        mother_name = cfg.meteo.dir
        cfg.meteo.dir = os.path.join(work_root, mother_name, cfg.job_id,
                                     'cosmo', 'output')
        cfg.meteo.inc = 1
        cfg.meteo.prefix = 'lffd'

    # Logging
    log_working_dir = os.path.join(cfg.chain_root, 'checkpoints', 'working')
    log_finished_dir = os.path.join(cfg.chain_root, 'checkpoints', 'finished')
    setattr(cfg, 'log_working_dir', log_working_dir)
    setattr(cfg, 'log_finished_dir', log_finished_dir)

    # Create working directories
    tools.create_dir(cfg.chain_root, "chain_root")
    tools.create_dir(log_working_dir, "log_working")
    tools.create_dir(log_finished_dir, "log_finished")

    # Number of levels and switch for unit conversion for 'reduce_output' job
    if not hasattr(cfg, 'output_levels'):
        setattr(cfg, 'output_levels', -1)
    if not hasattr(cfg, 'convert_gas'):
        setattr(cfg, 'convert_gas', True)

    # run jobs (if required)
    for job in job_names:
        skip = False

        # if exists job is currently worked on or has been finished
        if os.path.exists(os.path.join(log_working_dir, job)):
            if not force:
                while True:
                    if os.path.exists(os.path.join(log_finished_dir, job)):
                        print('Skip "%s" for chain "%s"' % (job, cfg.job_id))
                        skip = True
                        break
                    else:
                        print('Wait for "%s" of chain "%s"' %
                              (job, cfg.job_id))
                        sys.stdout.flush()
                        for _ in range(3000):
                            time.sleep(0.1)
            else:
                os.remove(os.path.join(log_working_dir, job))
                try:
                    os.remove(os.path.join(log_finished_dir, job))
                except FileNotFoundError:
                    pass

        if not skip:
            print('Process "%s" for chain "%s"' % (job, cfg.job_id))
            sys.stdout.flush()

            try_count = 1 + (args.ntry - 1) * (job == 'cosmo')
            while try_count > 0:
                try_count -= 1
                try:
                    # Change the log file
                    logfile = os.path.join(cfg.log_working_dir, job)
                    logfile_finish = os.path.join(cfg.log_finished_dir, job)
                    tools.change_logfile(logfile)

                    # Launch the job
                    to_call = getattr(jobs, job)
                    to_call.main(cfg.startdate_sim, enddate_sim, cfg, model_cfg)

                    shutil.copy(logfile, logfile_finish)

                    exitcode = 0
                    try_count = 0
                except:
                    subject = "ERROR or TIMEOUT in job '%s' for chain '%s'" % (
                        job, cfg.job_id)
                    logging.exception(subject)
                    if cfg.user_mail:
                        message = tools.prepare_message(
                            os.path.join(log_working_dir, job))
                        logging.info('Sending log file to %s' % cfg.user_mail)
                        tools.send_mail(cfg.user_mail, subject, message)
                    if try_count == 0:
                        raise RuntimeError(subject)

            if exitcode != 0 or not os.path.exists(
                    os.path.join(log_finished_dir, job)):
                subject = "ERROR or TIMEOUT in job '%s' for chain '%s'" % (
                    job, cfg.job_id)
                if cfg.user_mail:
                    message = tools.prepare_message(
                        os.path.join(log_working_dir, job))
                    logging.info('Sending log file to %s' % cfg.user_mail)
                    tools.send_mail(cfg.user_mail, subject, message)
                raise RuntimeError(subject)


def restart_runs(work_root, model_cfg, cfg, job_names, force):
    """Starts the subchains in the specified intervals.
    
    Slices the total runtime of the chain according to ``cfg.restart_step_hours``.
    Calls ``run_chain()`` for each step.
    
    Parameters
    ----------
    work_root : str
        The path to the directory in which the chain writes files during
        execution (typically scratch)
    cfg : config-object
        Object holding all user-configuration parameters as attributes
    start : datetime-object
        The startdate
    hstart : int
        Offset (in hours) of the actual start from the startdate (start param)
    hstop : int
        Length of simulation (in hours)
    job_names : list of str
        List of the names of jobs to execute on every timeslice.
        Jobs are .py files in the jobs/ directory with a main() function
        that will be called from run_chain().
    force : bool
        If True will do job regardless of completion status
    """
    # run restarts
<<<<<<< HEAD
    for startdate_sim in tools.iter_hours(cfg.startdate, cfg.enddate, cfg.restart_step_hours):
        startdate_sim = startdate_sim
        enddate_sim = startdate_sim + timedelta(hours=cfg.restart_step_hours)
=======
    for time in tools.iter_hours(cfg.startdate, cfg.enddate,
                                 cfg.restart_step_hours):
        startdate_sim = time
        enddate_sim = time + timedelta(hours=cfg.restart_step_hours)
>>>>>>> ff247938
        runtime_sim = (enddate_sim - startdate_sim).total_seconds() / 3600

        if enddate_sim > cfg.enddate:
            continue

        # Set restart variable (only takes effect for ICON)
        if startdate_sim == cfg.startdate:
            setattr(cfg, "lrestart", '.FALSE.')
        else:
            setattr(cfg, "lrestart", '.TRUE.')

        print("Starting run with startdate {}".format(startdate_sim))

        run_chain(work_root=work_root,
                  model_cfg=model_cfg,
                  cfg=cfg,
                  startdate_sim=startdate_sim,
                  enddate_sim=enddate_sim,
                  job_names=job_names,
                  force=force)


def restart_runs_spinup(work_root, model_cfg, cfg, job_names, force):
    """Starts the subchains in the specified intervals.
    
    Slices the total runtime of the chain according to ``cfg.restart_step_hours``.
    Calls ``run_chain()`` for each step.

    Runs custom "restarts" (= simulations with spin-up and tracer recycling).
    The first simulation is a normal one, with ``run_time = cfg.restart_step_hours``.
    Consecutive simulations start at
    ``start + N * cfg.restart_step_hours - cfg.spinup``.
    
    Parameters
    ----------
    work_root : str
        The path to the directory in which the chain writes files during
        execution (typically scratch)
    cfg : config-object
        Object holding all user-configuration parameters as attributes
    start : datetime-object
        The startdate
    hstart : int
        Offset (in hours) of the actual start from the startdate (start param)
    hstop : int
        Length of simulation (in hours)
    job_names : list of str
        List of the names of jobs to execute on every timeslice.
        Jobs are .py files in the jobs/ directory with a main() function
        that will be called from run_chain().
    force : bool
        If True will do job regardless of completion status
    """

<<<<<<< HEAD
    for startdate_sim in tools.iter_hours(cfg.startdate, cfg.enddate, cfg.restart_step_hours):
        if startdate_sim == cfg.startdate:
=======
    for time in tools.iter_hours(cfg.startdate, cfg.enddate,
                                 cfg.restart_step_hours):
        startdate_sim = time
        enddate_sim = time + timedelta(hours=cfg.restart_step_hours)
        runtime_sim = (enddate_sim - startdate_sim).total_seconds() / 3600
        if time == start:
>>>>>>> ff247938
            setattr(cfg, "first_one", True)
            setattr(cfg, "second_one", False)
            setattr(cfg, "lrestart", '.FALSE.')
            run_time = cfg.restart_step_hours
            startdate_sim_spinup = startdate_sim
        elif startdate_sim == cfg.startdate + timedelta(hours=cfg.restart_step_hours-cfg.spinup):
            setattr(cfg, "first_one", False)
            setattr(cfg, "second_one", True)
            setattr(cfg, "lrestart", '.TRUE.')
            run_time = cfg.restart_step_hours + cfg.spinup
            startdate_sim_spinup = startdate_sim - timedelta(cfg.spinup)
        else:
            setattr(cfg, "first_one", False)
            setattr(cfg, "second_one", False)
            setattr(cfg, "lrestart", '.TRUE.')
            run_time = cfg.restart_step_hours + cfg.spinup
            startdate_sim_spinup = startdate_sim - timedelta(cfg.spinup)

        # If current enddate is later than global enddate, skip
        enddate_sim = startdate_sim + timedelta(hours=cfg.restart_step_hours)
        if enddate_sim > cfg.enddate:
            continue

        print(f'Runtime of sub-simulation: {run_time} h')

        run_chain(work_root=work_root,
                  model_cfg=model_cfg,
                  cfg=cfg,
                  startdate_sim=startdate_sim_spinup,
                  enddate_sim=enddate_sim,
                  job_names=job_names,
                  force=force)


def load_model_config_yaml(yamlfile):
    with open(yamlfile) as file:
        model_cfg = yaml.safe_load(file)
    return model_cfg


if __name__ == '__main__':
    args = parse_arguments()

    for casename in args.casenames:
        # Load configs
        model_cfg = load_model_config_yaml('config/models.yaml')
        cfg = Config(casename)

        # Convert relative to absolute paths
        cfg.convert_paths_to_absolute()

        # Set restart step in hours
        cfg.set_restart_step_hours()

        # Print config before duplication of dict variables
        cfg.print_config()

        # Duplicate variables in the form of <dict>_<value> for better
        # access within namelist template.
        # E.g.: cfg.meteo['dir'] -> cfg.meteo_dir
        cfg.create_vars_from_dicts()

        # Check if jobs are set or if default ones are used
        if args.job_list is None:
            args.job_list = model_cfg['models'][cfg.model]['jobs']

        print(f"Starting chain for case {casename} and model {cfg.model}")

        # check for restart compatibility and spinup
        if 'restart' in model_cfg['models'][cfg.model]['features']:
            if hasattr(cfg, 'spinup'):
                print("Spinup restart is used.")
                restart_runs_spinup(work_root=cfg.work_root,
                                    model_cfg=model_cfg,
                                    cfg=cfg,
                                    job_names=args.job_list,
                                    force=args.force)
            else:
                print("Built-in model restart is used.")
                restart_runs(work_root=cfg.work_root,
                             model_cfg=model_cfg,
                             cfg=cfg,
                             job_names=args.job_list,
                             force=args.force)
        else:
            print("No restart is used.")
            run_chain(work_root=cfg.work_root,
                      cfg=cfg,
                      startdate_sim=cfg.startdate,
                      enddate_sim=cfg.enddate,
                      job_names=args.job_list,
                      force=args.force)

    print('>>> finished chain for good or bad! <<<')<|MERGE_RESOLUTION|>--- conflicted
+++ resolved
@@ -312,19 +312,11 @@
             enddate_sim_yyyymmddhh_prev = (cfg.enddate_sim - timedelta(hours=cfg.restart_step_hours)).strftime('%Y%m%d%H')
 
             if cfg.second_one:  # second run (i.e., get job_id from first run)
-<<<<<<< HEAD
-                startdate_sim_yyyymmddhh_prev = (cfg.enddate_sim - timedelta(hours=2*cfg.restart_step_hours)).strftime('%Y%m%d%H')
-            else:  # all other runs (i.e., get job_id from previous run)
-                startdate_sim_yyyymmddhh_prev = (cfg.enddate_sim - timedelta(hours=2*cfg.restart_step_hours+cfg.spinup)).strftime('%Y%m%d%H')
-
-            cfg.job_id_prev = f'{startdate_sim_yyyymmddhh_prev}_{enddate_sim_yyyymmddhh_prev}'
-=======
                 cfg.job_id_prev = '%s_%d_%d' % (inidate_yyyymmddhh_prev, 0,
                                                 hstop)
             else:  # all other runs
                 cfg.job_id_prev = '%s_%d_%d' % (inidate_yyyymmddhh_prev,
                                                 0 - cfg.spinup, hstop)
->>>>>>> ff247938
             cfg.chain_root_prev = os.path.join(work_root, cfg.casename,
                                                cfg.job_id_prev)
         cfg.last_cosmo_output = os.path.join(cfg.chain_root_prev, 'cosmo',
@@ -478,16 +470,10 @@
         If True will do job regardless of completion status
     """
     # run restarts
-<<<<<<< HEAD
-    for startdate_sim in tools.iter_hours(cfg.startdate, cfg.enddate, cfg.restart_step_hours):
-        startdate_sim = startdate_sim
-        enddate_sim = startdate_sim + timedelta(hours=cfg.restart_step_hours)
-=======
     for time in tools.iter_hours(cfg.startdate, cfg.enddate,
                                  cfg.restart_step_hours):
         startdate_sim = time
         enddate_sim = time + timedelta(hours=cfg.restart_step_hours)
->>>>>>> ff247938
         runtime_sim = (enddate_sim - startdate_sim).total_seconds() / 3600
 
         if enddate_sim > cfg.enddate:
@@ -542,17 +528,12 @@
         If True will do job regardless of completion status
     """
 
-<<<<<<< HEAD
-    for startdate_sim in tools.iter_hours(cfg.startdate, cfg.enddate, cfg.restart_step_hours):
-        if startdate_sim == cfg.startdate:
-=======
     for time in tools.iter_hours(cfg.startdate, cfg.enddate,
                                  cfg.restart_step_hours):
         startdate_sim = time
         enddate_sim = time + timedelta(hours=cfg.restart_step_hours)
         runtime_sim = (enddate_sim - startdate_sim).total_seconds() / 3600
         if time == start:
->>>>>>> ff247938
             setattr(cfg, "first_one", True)
             setattr(cfg, "second_one", False)
             setattr(cfg, "lrestart", '.FALSE.')
