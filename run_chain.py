--- conflicted
+++ resolved
@@ -18,17 +18,6 @@
 from jobs import tools
 
 default_jobs = {
-<<<<<<< HEAD
-    tools.Target.COSMO:      ["prepare_data", "int2lm", "cosmo", "post_cosmo"],
-    tools.Target.COSMOGHG:   ["prepare_data", "emissions", "biofluxes", "oae",
-                              "online_vprm", "int2lm", "post_int2lm",
-                              "cosmo", "post_cosmo"],
-    tools.Target.COSMOART:   ["prepare_data", "emissions", "obs_nudging",
-                              "photo_rate", "int2lm", "cosmo", "post_cosmo"],
-    tools.Target.ICON:       ["prepare_data", "icon"],
-    tools.Target.ICONART:    ["prepare_data", "icon"],
-    tools.Target.ICONARTOEM: ["prepare_data", "oae", "icon"]
-=======
     tools.Target.COSMO: ["meteo", "int2lm", "cosmo", "post_cosmo"],
     tools.Target.COSMOGHG: [
         "meteo", "icbc", "emissions", "biofluxes", "oae", "online_vprm",
@@ -41,7 +30,6 @@
     tools.Target.ICON: ["meteo", "icon"],
     tools.Target.ICONART: ["meteo", "icbc", "icon"],
     tools.Target.ICONOEM: ["meteo", "icbc", "oae", "icon"]
->>>>>>> dd0ac4f3
 }
 
 
@@ -261,12 +249,8 @@
     inidate_yyyymmdd_hh = start_time.strftime('%Y%m%d_%H')
     forecasttime = '%d' % (hstop - hstart)
     setattr(cfg, 'inidate', inidate)
-<<<<<<< HEAD
     setattr(cfg, 'inidate_yyyymmddhh',inidate_yyyymmddhh)
     setattr(cfg, 'inidate_yyyymmdd_hh',inidate_yyyymmdd_hh)
-=======
-    setattr(cfg, 'inidate_yyyymmddhh', inidate_yyyymmddhh)
->>>>>>> dd0ac4f3
     setattr(cfg, 'hstart', hstart)
     setattr(cfg, 'hstop', hstop)
     forecasttime = '%d' % (hstop - hstart)
@@ -324,7 +308,6 @@
     # ICON
     setattr(cfg, 'icon_base', os.path.join(chain_root, 'icon'))
     setattr(cfg, 'icon_input', os.path.join(chain_root, 'icon', 'input'))
-<<<<<<< HEAD
     setattr(cfg, 'icon_input_icbc', os.path.join(chain_root, 'icon', 'input', 'icbc'))
     setattr(cfg, 'icon_input_oae', os.path.join(chain_root, 'icon', 'input', 'oae'))
     setattr(cfg, 'icon_input_grid', os.path.join(chain_root, 'icon', 'input', 'grid'))
@@ -392,24 +375,6 @@
         if hasattr(cfg, 'oae_ens_lambda_nc'):
             setattr(cfg, 'oae_ens_lambda_nc_scratch',
                     os.path.join(cfg.icon_input_oae, os.path.basename(cfg.oae_ens_lambda_nc)))
-=======
-    setattr(cfg, 'icon_input_oae',
-            os.path.join(chain_root, 'icon', 'input', 'oae'))
-    setattr(cfg, 'icon_input_icbc',
-            os.path.join(chain_root, 'icon', 'input', 'icbc'))
-    setattr(cfg, 'icon_input_icbc_processed',
-            os.path.join(chain_root, 'icon', 'input', 'icbc', 'processed'))
-    setattr(cfg, 'icon_input_grid',
-            os.path.join(chain_root, 'icon', 'input', 'grid'))
-    setattr(cfg, 'icon_input_mapping',
-            os.path.join(chain_root, 'icon', 'input', 'mapping'))
-    setattr(cfg, 'icon_input_rad',
-            os.path.join(chain_root, 'icon', 'input', 'rad'))
-    setattr(cfg, 'icon_work', os.path.join(chain_root, 'icon', 'run'))
-    setattr(cfg, 'icon_output', os.path.join(chain_root, 'icon', 'output'))
-    setattr(cfg, 'icon_output_reduced',
-            os.path.join(chain_root, 'icon', 'output_reduced'))
->>>>>>> dd0ac4f3
 
     # Number of tracers
     tracer_csvfile = os.path.join(cfg.chain_src_dir, 'cases', cfg.casename,
@@ -472,22 +437,12 @@
         setattr(cfg, 'restart_step', hstop - hstart)
 
     if cfg.target is tools.Target.ICON or cfg.target is tools.Target.ICONART or \
-<<<<<<< HEAD
        cfg.target is tools.Target.ICONARTOEM:
         ini_datetime_string = (start_time + timedelta(hours=hstart) 
                               ).strftime('%Y-%m-%dT%H:00:00Z')
         end_datetime_string = (start_time + timedelta(hours=hstart) + 
                                timedelta(hours=hstop) 
                               ).strftime('%Y-%m-%dT%H:00:00Z')
-=======
-       cfg.target is tools.Target.ICONOEM:
-        ini_datetime_string = (
-            start_time +
-            timedelta(hours=hstart)).strftime('%Y-%m-%dT%H:00:00Z')
-        end_datetime_string = (
-            start_time + timedelta(hours=hstart) +
-            timedelta(hours=hstop)).strftime('%Y-%m-%dT%H:00:00Z')
->>>>>>> dd0ac4f3
         setattr(cfg, 'ini_datetime_string', ini_datetime_string)
         setattr(cfg, 'end_datetime_string', end_datetime_string)
         # Set restart directories
@@ -583,28 +538,13 @@
                     subject = "ERROR or TIMEOUT in job '%s' for chain '%s'" % (
                         job, job_id)
                     logging.exception(subject)
-<<<<<<< HEAD
                     if mail_address:
                         message = tools.prepare_message(os.path.join(log_working_dir, job))
                         logging.info('Sending log file to %s' % mail_address)
                         tools.send_mail(mail_address, subject, message)
                     if try_count ==0:
-=======
-                    with open(os.path.join(log_working_dir, job)) as logfile:
-                        message = logfile.read()
-                    tools.send_mail(cfg.mail_address, subject, message)
-                    if try_count == 0:
->>>>>>> dd0ac4f3
                         raise RuntimeError(subject)
 
-            # except AttributeError:
-            #     print(job+".py not found so running the bash script instead")
-            #     exitcode = call_bash_function(
-            #         os.path.join(cfg.chain_src_dir, 'jobs', '%s.bash' % job),
-            #         job
-            #     )
-<<<<<<< HEAD
-                
             if exitcode != 0 or not os.path.exists(os.path.join(log_finished_dir, job)):
                 subject = "ERROR or TIMEOUT in job '%s' for chain '%s'" % (job,
                           job_id)
@@ -612,16 +552,6 @@
                     message = tools.prepare_message(os.path.join(log_working_dir, job))
                     logging.info('Sending log file to %s' % mail_address)
                     tools.send_mail(mail_address, subject, message)
-=======
-
-            if exitcode != 0 or not os.path.exists(
-                    os.path.join(log_finished_dir, job)):
-                subject = "ERROR or TIMEOUT in job '%s' for chain '%s'" % (
-                    job, job_id)
-                with open(os.path.join(log_working_dir, job)) as logfile:
-                    message = logfile.read()
-                tools.send_mail(cfg.mail_address, subject, message)
->>>>>>> dd0ac4f3
                 raise RuntimeError(subject)
 
 
