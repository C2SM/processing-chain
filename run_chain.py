#!/usr/bin/env python
# -*- coding: utf-8 -*-

from datetime import datetime, timedelta
import pytz
<<<<<<< HEAD

=======
>>>>>>> 008bf17c
import logging
import shutil
import argparse

import jobs
from jobs import tools
from config import Config


def parse_arguments():
    """Parse command line arguments for the processing chain script.

    Parses and retrieves command line arguments, allowing users to specify
    run identifiers, jobs to execute, and various options to control the
    execution of the processing chain.

    Returns
    -------
    argparse.Namespace
        A namespace object containing parsed command line arguments.
    """
    parser = argparse.ArgumentParser(description="Run the processing chain.")

    parser.add_argument("casenames",
                        nargs='+',
                        help="List of identifiers for the runs. "
                        "The config-files for each run is assumed "
                        "to be in cases/<casename>/. The runs are executed "
                        "sequentially in the order they're given here.")

    jobs_help = ("List of job-names to be executed. A job is a .py-"
                 "file in jobs/ with a main()-function which "
                 "handles one aspect of the processing chain, for "
                 "example copying meteo-input data or launching a "
                 "job for int2lm. "
                 "Jobs are executed in the order in which they are "
                 "given here. "
                 "If no jobs are given, default jobs will be executed"
                 "as defined in config/workflows.yaml.")
    parser.add_argument("-j",
                        "--jobs",
                        nargs='*',
                        dest="job_list",
                        help=jobs_help,
                        default=None)

    chunks_help = ("List of chunks to be executed. A chunk is time"
                   "frame within the total simulation period."
                   "It has the format `YYYYMMDDHH_YYYYMMDDHH`."
                   "If no chunks are given, all chunks within the"
                   "simulation period will be executed.")
    parser.add_argument("-c",
                        "--chunks",
                        nargs='*',
                        dest="chunk_list",
                        help=chunks_help,
                        default=None)

    sync_help = ("Force synchronous execution.")
    parser.add_argument("-s",
                        "--force-sync",
                        action='store_true',
                        help=sync_help)

    no_logging_help = ("Disable logging for chain_status.log.")
    parser.add_argument("--no-logging",
                        action='store_false',
                        dest="enable_logging",
                        default=True,
                        help=no_logging_help)

    force_help = ("Force the processing chain to redo all specified jobs,"
                  " even if they have been started already or were finished"
                  " previously. WARNING: Only logfiles get deleted,"
                  " other effects of a given job (copied files etc.)"
                  " are simply overwritten. This may cause errors.")
    parser.add_argument("-f", "--force", action='store_true', help=force_help)

    tries_help = ("Amount of time the cosmo job is re-tried before crashing."
                  " Default is 1.")
    parser.add_argument("-t",
                        "--try",
                        help=tries_help,
                        dest="ntry",
                        type=int,
                        default=1)

    resume_help = (
        "Resume the processing chain by restarting the last unfinished job."
        " WARNING: Only the logfile gets deleted,"
        " other effects of a given job (copied files etc.)"
        " are simply overwritten. This may cause errors.")
    parser.add_argument("-r",
                        "--resume",
                        help=resume_help,
                        dest="resume",
                        action='store_true')

    args = parser.parse_args()

    return args


def run_chunk(cfg, force, resume):
    """Run a chunk of the processing chain, managing job execution and logging.

    This function sets up and manages the execution of a processing chain, handling
    job execution, logging, and various configuration settings.

    Parameters
    ----------
    cfg : Config
        Object holding user-defined configuration parameters as attributes.
    force : bool
        If True, it will force the execution of jobs regardless of their completion status.
    resume : bool
        If True, it will resume the last unfinished job.

    Raises
    ------
    RuntimeError
        If an error or timeout occurs during job execution.

    Notes
    -----
    - This function sets various configuration values based on the provided parameters.
    - It checks for job completion status and resumes or forces execution accordingly.
    - Job log files are managed, and errors or timeouts are handled with notifications.
    """
    # Set forecast time
    cfg.forecasttime = (cfg.enddate_sim -
                        cfg.startdate_sim).total_seconds() / 3600

    # Logging
    cfg.chain_root = cfg.work_root / cfg.casename / cfg.chunk_id
    cfg.log_working_dir = cfg.chain_root / 'checkpoints' / 'working'
    cfg.log_finished_dir = cfg.chain_root / 'checkpoints' / 'finished'

    # Create working directories
    tools.create_dir(cfg.chain_root, "chain_root")
    tools.create_dir(cfg.log_working_dir, "log_working")
    tools.create_dir(cfg.log_finished_dir, "log_finished")

    # Config variables for spinup and restart runs
    cfg.cosmo_restart_in = ''
    cfg.cosmo_restart_out = ''
    if hasattr(cfg, 'spinup'):
        if cfg.chunk_id_prev:
            cfg.chain_root_prev = cfg.work_root / cfg.casename / cfg.chunk_id_prev
            cfg.last_cosmo_output = cfg.chain_root_prev / 'cosmo' / 'output'
    elif 'restart' in cfg.workflow['features']:
        if cfg.chunk_id_prev:
            cfg.chain_root_prev = cfg.work_root / cfg.casename / cfg.chunk_id_prev
            cfg.cosmo_restart_in = cfg.chain_root_prev / 'cosmo' / 'restart'
        cfg.cosmo_restart_out = cfg.chain_root / 'cosmo' / 'restart'

    if not cfg.force_sync:
        # Empty curent job ids
        cfg.job_ids['current'] = {}

        # Submit current chunk
        for job_name in cfg.jobs:
            if (cfg.log_finished_dir / job_name).exists() and not force:
                # Skip job if already finished
                print(f'    └── Skipping "{job_name}" job')
                skip = True
            else:
<<<<<<< HEAD
                print(f'    └── Starting "{job_name}" job')
=======
                print(f'    └── Submitting "{job_name}" job')
>>>>>>> 008bf17c

                # Logfile settings
                cfg.logfile = cfg.log_working_dir / job_name
                cfg.logfile_finish = cfg.log_finished_dir / job_name

                # Submit the job
                job = getattr(jobs, job_name)
                if hasattr(job, 'BASIC_PYTHON_JOB') and job.BASIC_PYTHON_JOB:
<<<<<<< HEAD
                    script = cfg.create_sbatch_script(job_name)
                    cfg.submit(job_name, script)
=======
                    cfg.submit_basic_python(job_name)
>>>>>>> 008bf17c
                else:
                    job.main(cfg)

        # Wait for previous chunk jobs, monitor them and cycle info
        cfg.cycle()

    else:  # For nested run_chain.py
        for job_name in cfg.jobs:
            print(f'    └── Process "{job_name}" for chunk "{cfg.chunk_id}"')
            try:
                # Change the log file
                cfg.logfile = cfg.log_working_dir / job_name
                cfg.logfile_finish = cfg.log_finished_dir / job_name

                # Launch the job
                to_call = getattr(jobs, job_name)
                to_call.main(cfg)

                shutil.copy(cfg.logfile, cfg.logfile_finish)

                exitcode = 0
            except Exception:
<<<<<<< HEAD
                subject = "ERROR or TIMEOUT in job '%s' for chain '%s'" % (
=======
                exitcode = 1
                subject = "ERROR or TIMEOUT in job '%s' for chunk '%s'" % (
>>>>>>> 008bf17c
                    job_name, cfg.chunk_id)
                logging.exception(subject)
                if cfg.user_mail:
                    message = tools.prepare_message(cfg.log_working_dir /
                                                    job_name)
                    logging.info('Sending log file to %s' % cfg.user_mail)
                    tools.send_mail(cfg.user_mail, subject, message)

            if exitcode != 0 or not (cfg.log_finished_dir / job_name).exists():
<<<<<<< HEAD
                subject = "ERROR or TIMEOUT in job '%s' for chain '%s'" % (
=======
                subject = "ERROR or TIMEOUT in job '%s' for chunk '%s'" % (
>>>>>>> 008bf17c
                    job_name, cfg.chunk_id)
                if cfg.user_mail:
                    message = tools.prepare_message(cfg.log_working_dir /
                                                    job_name)
                    logging.info('Sending log file to %s' % cfg.user_mail)
                    tools.send_mail(cfg.user_mail, subject, message)
                raise RuntimeError(subject)


def restart_runs(cfg, force, resume):
    """Start subchains in specified intervals and manage restarts.

    This function slices the total runtime of the processing chain according to the
    `cfg.restart_step_hours` configuration. It calls `run_chunk()` for each
    specified interval.

    Parameters
    ----------
    cfg : Config
        Object holding all user-configuration parameters as attributes.
    force : bool
        If True, it will force the execution of jobs regardless of their completion status.
    resume : bool
        If True, it will resume the last unfinished job.

    Notes
    -----
    - The function iterates over specified intervals, calling `run_chunk()` for each.
    - It manages restart settings and logging for each subchain.
    """

    for chunk_id in cfg.chunks:
        cfg.chunk_id = chunk_id
        cfg.get_previous_chunk_id(cfg.chunk_id)
        cfg.startdate_sim_yyyymmddhh = cfg.chunk_id[0:10]
        cfg.enddate_sim_yyyymmddhh = cfg.chunk_id[-10:]
        cfg.startdate_sim = datetime.strptime(
            cfg.startdate_sim_yyyymmddhh, "%Y%m%d%H").replace(tzinfo=pytz.UTC)
        cfg.enddate_sim = datetime.strptime(
            cfg.enddate_sim_yyyymmddhh, "%Y%m%d%H").replace(tzinfo=pytz.UTC)

        if 'spinup' in cfg.workflow['features'] and hasattr(cfg, 'spinup'):
            if cfg.startdate_sim == cfg.startdate:
                cfg.first_one = True
                cfg.second_one = False
                cfg.lrestart = '.FALSE.'
            elif cfg.startdate_sim == cfg.startdate + timedelta(
                    hours=cfg.restart_step_hours):
                cfg.first_one = False
                cfg.second_one = True
                cfg.lrestart = '.TRUE.'
            else:
                cfg.first_one = False
                cfg.second_one = False
                cfg.lrestart = '.TRUE.'
        else:
            # Set restart variable (only takes effect for ICON)
            cfg.lrestart = ".FALSE." if cfg.startdate_sim == cfg.startdate else ".TRUE."

        print(f'└── Starting chunk "{cfg.chunk_id}"')

        run_chunk(cfg=cfg, force=force, resume=resume)


def main():
    """Main script for running a processing chain.

    This script handles the execution of a processing chain for one or more
    specified cases. It loads model configurations, prepares the environment,
    and starts the chain based on the provided settings.

    Parameters
    ----------
    None (Command-line arguments are parsed internally)

    Notes
    -----
    - This script uses command-line arguments to specify cases and job lists.
    - It loads model configurations, converts paths to absolute, sets restart 
      settings, and starts the chain.
    - Depending on the model's features, it may run with or without restarts
      or utilize spin-up restarts.
    """
    args = parse_arguments()

    for casename in args.casenames:
        # Load configs
        cfg = Config(casename)

        # Make ntry a Config variable
        cfg.ntry = args.ntry

        # Convert relative to absolute paths
        cfg.convert_paths_to_absolute()

        # Set restart step in hours
        cfg.set_restart_step_hours()

        # Duplicate variables in the form of <dict>_<value> for better
        # access within namelist template.
        # E.g.: cfg.meteo['dir'] -> cfg.meteo_dir
        cfg.create_vars_from_dicts()

        # Check if jobs are set or if default ones are used
        if args.job_list is None:
            cfg.jobs = cfg.workflow['jobs']
        else:
            cfg.jobs = args.job_list

        # Check sync is forced
        if args.force_sync:
            cfg.force_sync = True
        else:
            cfg.force_sync = False
<<<<<<< HEAD

        # Check constraint
        if cfg.constraint:
            assert cfg.constraint in ['gpu', 'mc'], ("Unknown constraint, use"
                                                     "gpu or mc")

=======

        # Check constraint
        if cfg.constraint:
            assert cfg.constraint in ['gpu', 'mc'], ("Unknown constraint, use"
                                                     "gpu or mc")

>>>>>>> 008bf17c
        # Get complete chunk list
        cfg.get_chunk_list()

        # Print config before chain starts
        cfg.print_config()

        # Get custom chunks if specified
        cfg.chunks = args.chunk_list if args.chunk_list else cfg.chunk_list

        tools.create_dir(cfg.case_root, "case_root")

        print("╔════════════════════════════════════════╗")
        print("║       Starting Processing Chain        ║")
<<<<<<< HEAD
        print("║════════════════════════════════════════║")
=======
        print("╠════════════════════════════════════════╣")
>>>>>>> 008bf17c
        print(f"║      Case: {casename: <27} ║")
        print(f"║  Workflow: {cfg.workflow_name: <27} ║")
        print("╚════════════════════════════════════════╝")

        # Check for restart compatibility and spinup
        if 'restart' in cfg.workflow['features']:
            restart_runs(cfg=cfg, force=args.force, resume=args.resume)
        else:
            print("No restarts are used.")
            cfg.startdate_sim = cfg.startdate
            cfg.enddate_sim = cfg.enddate
            run_chunk(cfg=cfg, force=args.force, resume=args.resume)

    print("╔════════════════════════════════════════╗")
    print("║       Processing Chain Completed       ║")
    print("╚════════════════════════════════════════╝")


if __name__ == '__main__':
    main()<|MERGE_RESOLUTION|>--- conflicted
+++ resolved
@@ -3,10 +3,6 @@
 
 from datetime import datetime, timedelta
 import pytz
-<<<<<<< HEAD
-
-=======
->>>>>>> 008bf17c
 import logging
 import shutil
 import argparse
@@ -174,11 +170,7 @@
                 print(f'    └── Skipping "{job_name}" job')
                 skip = True
             else:
-<<<<<<< HEAD
-                print(f'    └── Starting "{job_name}" job')
-=======
                 print(f'    └── Submitting "{job_name}" job')
->>>>>>> 008bf17c
 
                 # Logfile settings
                 cfg.logfile = cfg.log_working_dir / job_name
@@ -187,12 +179,7 @@
                 # Submit the job
                 job = getattr(jobs, job_name)
                 if hasattr(job, 'BASIC_PYTHON_JOB') and job.BASIC_PYTHON_JOB:
-<<<<<<< HEAD
-                    script = cfg.create_sbatch_script(job_name)
-                    cfg.submit(job_name, script)
-=======
                     cfg.submit_basic_python(job_name)
->>>>>>> 008bf17c
                 else:
                     job.main(cfg)
 
@@ -215,12 +202,8 @@
 
                 exitcode = 0
             except Exception:
-<<<<<<< HEAD
-                subject = "ERROR or TIMEOUT in job '%s' for chain '%s'" % (
-=======
                 exitcode = 1
                 subject = "ERROR or TIMEOUT in job '%s' for chunk '%s'" % (
->>>>>>> 008bf17c
                     job_name, cfg.chunk_id)
                 logging.exception(subject)
                 if cfg.user_mail:
@@ -230,11 +213,7 @@
                     tools.send_mail(cfg.user_mail, subject, message)
 
             if exitcode != 0 or not (cfg.log_finished_dir / job_name).exists():
-<<<<<<< HEAD
-                subject = "ERROR or TIMEOUT in job '%s' for chain '%s'" % (
-=======
                 subject = "ERROR or TIMEOUT in job '%s' for chunk '%s'" % (
->>>>>>> 008bf17c
                     job_name, cfg.chunk_id)
                 if cfg.user_mail:
                     message = tools.prepare_message(cfg.log_working_dir /
@@ -349,21 +328,12 @@
             cfg.force_sync = True
         else:
             cfg.force_sync = False
-<<<<<<< HEAD
 
         # Check constraint
         if cfg.constraint:
             assert cfg.constraint in ['gpu', 'mc'], ("Unknown constraint, use"
                                                      "gpu or mc")
 
-=======
-
-        # Check constraint
-        if cfg.constraint:
-            assert cfg.constraint in ['gpu', 'mc'], ("Unknown constraint, use"
-                                                     "gpu or mc")
-
->>>>>>> 008bf17c
         # Get complete chunk list
         cfg.get_chunk_list()
 
@@ -377,11 +347,7 @@
 
         print("╔════════════════════════════════════════╗")
         print("║       Starting Processing Chain        ║")
-<<<<<<< HEAD
-        print("║════════════════════════════════════════║")
-=======
         print("╠════════════════════════════════════════╣")
->>>>>>> 008bf17c
         print(f"║      Case: {casename: <27} ║")
         print(f"║  Workflow: {cfg.workflow_name: <27} ║")
         print("╚════════════════════════════════════════╝")
