--- conflicted
+++ resolved
@@ -349,14 +349,11 @@
     tools.create_dir(log_working_dir, "log_working")
     tools.create_dir(log_finished_dir, "log_finished")
 
-<<<<<<< HEAD
-=======
     # number of levels and switch for unit conversion for 'reduce_output' job
     if not hasattr(cfg, 'output_levels'):
         setattr(cfg, 'output_levels', -1)
     if not hasattr(cfg, 'convert_gas'):
         setattr(cfg, 'convert_gas',True)
->>>>>>> e2e96487
 
     # run jobs (if required)
     for job in job_names:
