#!/usr/bin/env python
# -*- coding: utf-8 -*-

from datetime import datetime, timedelta

import importlib
import logging
import os
import sys
import time
import shutil
import argparse
import csv
import yaml

import jobs
from jobs import tools


def parse_arguments():
    """Parse the command line arguments given to this script

    Returns
    -------
    Namespace-object
    """
    parser = argparse.ArgumentParser(description="Run the processing chain.")

    parser.add_argument("casenames",
                        nargs='+',
                        help="List of identifiers for the runs. "
                        "The config-files for each run is assumed "
                        "to be in cases/<casename>/. The runs are executed "
                        "sequentially in the order they're given here.")

    jobs_help = ("List of job-names to be executed. A job is a .py-"
                 "file in jobs/ with a main()-function which "
                 "handles one aspect of the processing chain, for "
                 "example copying meteo-input data or launching a "
                 "job for int2lm. "
                 "Jobs are executed in the order in which they are "
                 "given here. "
                 "If no jobs are given, default jobs will be executed"
                 "as defined in config/models.yaml.")
    parser.add_argument("-j",
                        "--jobs",
                        nargs='*',
                        dest="job_list",
                        help=jobs_help,
                        default=None)

    force_help = ("Force the processing chain to redo all specified jobs,"
                  " even if they have been started already or were finished"
                  " previously. WARNING: Only logfiles get deleted,"
                  " other effects of a given job (copied files etc.)"
                  " are simply overwritten. This may cause errors.")
    parser.add_argument("-f", "--force", action='store_true', help=force_help)

    tries_help = ("Amount of time the cosmo job is re-tried before crashing."
                  " Default is 1.")
    parser.add_argument("-t",
                        "--try",
                        help=tries_help,
                        dest="ntry",
                        type=int,
                        default=1)

    args = parser.parse_args()

    return args


class Config():

    def __init__(self, casename):
        # Global attributes (initialized with default values)
        self.user_name = os.environ['USER']
        self.set_email()
        self.casename = casename
        self.set_account()

        self.chain_src_dir = os.getcwd()
        self.path = os.path.join(self.chain_src_dir, 'cases', self.casename)
        self.work_root = os.path.join(self.chain_src_dir, 'work')

        # User-defined attributes from config file
        self.load_config_file(casename)

        # Specific settings based on the node type ('gpu' or 'mc')
        self.set_node_info()

        # Check jobs and apply settings
        self.set_job_variables()

    def load_config_file(self, casename):
        """
        Load the configuration settings from a YAML file.

        This method reads the configuration settings from a YAML file located in
        the 'cases/casename' directory and sets them as attributes of the instance.

        Parameters:
        - casename (str): Name of the folder in 'cases/' where the configuration
          files are stored.

        Returns:
        - self (Config): The same `Config` instance with configuration settings as
          attributes.
        """

        cfg_file = os.path.join('cases', casename, 'config.yaml')

        if not os.path.isfile(cfg_file):
            all_cases = [
                path.name for path in os.scandir('cases') if path.is_dir()
            ]
            closest_name = min([(tools.levenshtein(casename, name), name)
                                for name in all_cases],
                               key=lambda x: x[0])[1]
            raise FileNotFoundError(
                f"Case-directory '{casename}' not found, did you mean '{closest_name}'?"
            )

        try:
            with open(cfg_file, 'r') as yaml_file:
                cfg_data = yaml.load(yaml_file, Loader=yaml.FullLoader)
        except FileNotFoundError:
            raise FileNotFoundError(
                f"No file 'config.yaml' in {os.path.dirname(cfg_file)}")

        # Directly assign values to instance attributes
        for key, value in cfg_data.items():
            setattr(self, key, value)

        return self

    def set_account(self):
        if self.user_name == 'jenkins':
            # g110 account for Jenkins testing
            self.compute_account = 'g110'
        elif os.path.exists(os.environ['HOME'] + '/.acct'):
            # Use account specified in ~/.acct file
            with open(os.environ['HOME'] + '/.acct', 'r') as file:
                self.compute_account = file.read().rstrip()
        else:
            # Use standard account
            self.compute_account = os.popen("id -gn").read().splitlines()[0]

        return self

    def set_node_info(self):
        if self.constraint == 'gpu':
            self.ntasks_per_node = 12
            self.mpich_cuda = ('export MPICH_RDMA_ENABLED_CUDA=1\n'
                               'export MPICH_G2G_PIPELINE=256\n'
                               'export CRAY_CUDA_MPS=1\n')
        elif self.constraint == 'mc':
            self.ntasks_per_node = 36
            self.mpich_cuda = ''
        else:
            raise ValueError(
                "Invalid value for 'constraint' in the configuration."
                "It should be either 'gpu' or 'mc'.")

        return self

    def set_email(self):
        if self.user_name == 'jenkins':
            self.user_mail = None
        elif os.path.exists(os.environ['HOME'] + '/.forward'):
            with open(os.environ['HOME'] + '/.forward', 'r') as file:
                self.user_mail = file.read().rstrip()
        else:
            self.user_mail = None

        return self

    def set_job_variables(self):
        self.set_attributes_time()

        if hasattr(self, 'int2lm'):
            self.set_attributes_int2lm()
        if hasattr(self, 'cosmo'):
            self.set_attributes_cosmo()

        return self

    def set_attributes_time(self):
        # ini date and forecast time (ignore meteo times)
        self.inidate_yyyymmddhh = self.startdate.strftime('%Y%m%d%H')
        self.inidate_yyyymmdd_hh = self.startdate.strftime('%Y%m%d_%H')
        self.inidate_yyyymmddhhmmss = self.startdate.strftime('%Y%m%d%H%M%S')
        self.forecasttime = '%d' % (self.hstop - self.hstart)

        return self

    def set_attributes_int2lm(self):
        self.inidate_int2lm_yyyymmddhh = (self.startdate +
                                     timedelta(hours=self.hstart)).strftime('%Y%m%d%H')
        # int2lm processing always starts at hstart=0 and we modify inidate instead
        self.hstart_int2lm = 0
        self.hstop_int2lm = self.forecasttime

        return self

<<<<<<< HEAD
    def set_attributes_cosmo(self):
        self.cosmo['execname'] = self.model.lower()

=======
>>>>>>> 08f17e8f
        return self

    def print_config(self):
        # Print the configuration
        # max_col_width = max(len(key) for key in vars(self)) + 1
        max_col_width = 27

        print("\nConfiguration:")
        print(f"{'Attribute':<{max_col_width}} Type Value")
        print("-" * 80)
        for key, value in vars(self).items():
            if isinstance(value, list):
                # If the value is a list, format it with indentation
                print(f"{key:<{max_col_width}} list")
                for item in value:
                    item_type = type(item).__name__
                    print(f"  - {item:<{max_col_width-4}} {item_type}")
            elif isinstance(value, dict):
                # If the value is a dictionary, format it as before
                print(f"{key:<{max_col_width}} dict")
                for sub_key, sub_value in value.items():
                    sub_value_type = type(sub_value).__name__
                    print(
                        f"  - {sub_key:<{max_col_width-4}} {sub_value_type:<4} {sub_value}"
                    )
            else:
                # Standard output
                key_type = type(key).__name__
                print(f"{key:<{max_col_width}} {key_type:<4} {value}")


def run_chain(work_root, model_cfg, cfg, start_time, hstart, hstop, job_names,
              force):
    """Run chain ignoring already finished jobs.

    Sets configuration values derived from user-provided ones, for example the
    folder-structure inside the working directory.

    Sets up the logging module used by the jobs.

    Creates directories for each job.

    Decides which jobs to run and then runs them; first it checks wether the
    job was already executed or is currently running (depending on the logging
    file of the job). Then if the job has to be run, it calls the main()-
    function of the job. If force is True, the logging-file of the job will
    be deleted (if it exists) and the job will be executed regardless.

    Parameters
    ----------
    work_root : str
        The path to the directory in which the chain writes files during
        execution (typically scratch)
    cfg : config-object
        Object holding all user-configuration parameters as attributes
    start_time : datetime-object
        The startdate of the simulation
    hstart : int
        Offset (in hours) of the actual start from the startdate (start param)
    hstop : int
        Length of simulation (in hours)
    job_names : list of str
        List of the names of jobs to execute on every timeslice.
        Jobs are ``.py`` files in the ``jobs/`` directory with a ``main()``
        function that will be called from ``run_chain()``.
    force : bool
        If True will do job regardless of completion status
    """

    if hasattr(cfg, 'spinup'):
        if cfg.first_one:  # first run in spinup
            chain_root_last_run = ''
        else:  # consecutive runs in spinup
            inidate_yyyymmddhh_spinup = (
                start_time - timedelta(hours=cfg.spinup)).strftime('%Y%m%d%H')
            setattr(cfg, 'inidate_yyyymmddhh', inidate_yyyymmddhh_spinup)
            setattr(cfg, 'hstart', 0)
            setattr(cfg, 'hstop', hstop + cfg.spinup)
            forecasttime = '%d' % (hstop + cfg.spinup)
            inidate_yyyymmddhh_last_run = (
                start_time -
                timedelta(hours=cfg.restart_step)).strftime('%Y%m%d%H')
            if cfg.second_one:  # second run (i.e., get job_id from first run)
                job_id_last_run = '%s_%d_%d' % (inidate_yyyymmddhh_last_run, 0,
                                                hstop)
            else:  # all other runs
                job_id_last_run = '%s_%d_%d' % (inidate_yyyymmddhh_last_run,
                                                0 - cfg.spinup, hstop)
            chain_root_last_run = os.path.join(work_root, cfg.casename,
                                               job_id_last_run)

    # Folder naming and structure
    job_id = '%s_%d_%d' % (cfg.inidate_yyyymmddhh, hstart, hstop)
    chain_root = os.path.join(work_root, cfg.casename, job_id)

    if cfg.model.startswith('cosmo'):
        # COSMO
        setattr(cfg, 'cosmo_base', os.path.join(chain_root, 'cosmo'))
        setattr(cfg, 'cosmo_input', os.path.join(chain_root, 'cosmo', 'input'))
        setattr(cfg, 'cosmo_work', os.path.join(chain_root, 'cosmo', 'run'))
        setattr(cfg, 'cosmo_output', os.path.join(chain_root, 'cosmo',
                                                  'output'))
        setattr(cfg, 'cosmo_output_reduced',
                os.path.join(chain_root, 'cosmo', 'output_reduced'))

        # Number of tracers
        if 'tracers' in model_cfg['models'][cfg.model]['features']:
            tracer_csvfile = os.path.join(cfg.chain_src_dir, 'cases',
                                          cfg.casename, 'cosmo_tracers.csv')
            if os.path.isfile(tracer_csvfile):
                with open(tracer_csvfile, 'r') as csv_file:
                    reader = csv.DictReader(csv_file, delimiter=',')
                    reader = [r for r in reader if r[''] != '#']
                    setattr(cfg, 'in_tracers', len(reader))
            else:
                raise FileNotFoundError(f"File not found: {tracer_csvfile}")

            # tracer_start namelist paramter for spinup simulation
            if hasattr(cfg, 'spinup'):
                if cfg.first_one:
                    setattr(cfg, 'tracer_start', 0)
                else:
                    setattr(cfg, 'tracer_start', cfg.spinup)
            else:
                setattr(cfg, 'tracer_start', 0)

        # asynchronous I/O
        if hasattr(cfg, 'cfg.cosmo_np_io'):
            if cfg.cosmo_np_io == 0:
                setattr(cfg, 'lasync_io', '.FALSE.')
                setattr(cfg, 'num_iope_percomm', 0)
            else:
                setattr(cfg, 'lasync_io', '.TRUE.')
                setattr(cfg, 'num_iope_percomm', 1)

    # constraint (gpu or mc)
    if hasattr(cfg, 'constraint'):
        assert cfg.constraint in ['gpu', 'mc'], ("Unknown constraint, use"
                                                 "gpu or mc")

    # Spinup
    if hasattr(cfg, 'spinup'):
        setattr(cfg, 'last_cosmo_output',
                os.path.join(chain_root_last_run, 'cosmo', 'output'))
        # No restart for spinup simulations (= default values for no restart)
        setattr(cfg, 'cosmo_restart_out', '')
        setattr(cfg, 'cosmo_restart_in', '')
    elif 'restart' in model_cfg['models'][cfg.model]['features']:
        job_id_last_run = '%s_%d_%d' % (inidate_yyyymmddhh,
                                        hstart - cfg.restart_step, hstart)
        chain_root_last_run = os.path.join(work_root, cfg.casename,
                                           job_id_last_run)
        # Set restart directories
        setattr(cfg, 'cosmo_restart_out',
                os.path.join(chain_root, 'cosmo', 'restart'))
        setattr(cfg, 'cosmo_restart_in',
                os.path.join(chain_root_last_run, 'cosmo', 'restart'))

    # Restart step
    if 'restart' in model_cfg['models'][cfg.model]['features']:
        setattr(cfg, 'restart_step', hstop - hstart)

    # if nested run: use output of mother-simulation
    if 'nesting' in model_cfg['models'][
            cfg.model]['features'] and not os.path.isdir(cfg.meteo.dir):
        # if ifs_hres_dir doesn't point to a directory,
        # it is the name of the mother run
        mother_name = cfg.meteo.dir
        cfg.meteo.dir = os.path.join(work_root, mother_name, job_id, 'cosmo',
                                     'output')
        cfg.meteo.inc = 1
        cfg.meteo.prefix = 'lffd'

    # ICON
    if cfg.model.startswith('icon'):
        setattr(cfg, 'icon_base', os.path.join(chain_root, 'icon'))
        setattr(cfg, 'icon_input', os.path.join(chain_root, 'icon', 'input'))
        setattr(cfg, 'icon_input_icbc',
                os.path.join(chain_root, 'icon', 'input', 'icbc'))
        setattr(cfg, 'icon_input_oae',
                os.path.join(chain_root, 'icon', 'input', 'OEM'))
        setattr(cfg, 'icon_input_grid',
                os.path.join(chain_root, 'icon', 'input', 'grid'))
        setattr(cfg, 'icon_input_mapping',
                os.path.join(chain_root, 'icon', 'input', 'mapping'))
        setattr(cfg, 'icon_input_rad',
                os.path.join(chain_root, 'icon', 'input', 'rad'))
        setattr(cfg, 'icon_input_xml',
                os.path.join(chain_root, 'icon', 'input', 'XML'))
        setattr(cfg, 'icon_work', os.path.join(chain_root, 'icon', 'run'))
        setattr(cfg, 'icon_output', os.path.join(chain_root, 'icon', 'output'))
        setattr(cfg, 'icon_output_reduced',
                os.path.join(chain_root, 'icon', 'output_reduced'))

        for varname in cfg.input_files:
            file_info = cfg.input_files[varname]
            setattr(cfg, varname,
                    os.path.join(cfg.input_root, file_info[1], file_info[0]))
            setattr(cfg, f'{varname}_scratch',
                    os.path.join(cfg.icon_input, file_info[1], file_info[0]))
        ini_datetime_string = (
            start_time +
            timedelta(hours=hstart)).strftime('%Y-%m-%dT%H:00:00Z')
        end_datetime_string = (
            start_time + timedelta(hours=hstart) +
            timedelta(hours=hstop)).strftime('%Y-%m-%dT%H:00:00Z')
        setattr(cfg, 'ini_datetime_string', ini_datetime_string)
        setattr(cfg, 'end_datetime_string', end_datetime_string)
        # Set restart directories
        setattr(cfg, 'icon_restart_out',
                os.path.join(chain_root, 'icon', 'restart'))
        setattr(cfg, 'icon_restart_in',
                os.path.join(chain_root_last_run, 'icon', 'restart'))
        # TODO: Set correct restart setting
        setattr(cfg, 'lrestart', '.FALSE.')

    # logging
    log_working_dir = os.path.join(chain_root, 'checkpoints', 'working')
    log_finished_dir = os.path.join(chain_root, 'checkpoints', 'finished')
    setattr(cfg, 'log_working_dir', log_working_dir)
    setattr(cfg, 'log_finished_dir', log_finished_dir)

    # create working dirs
    tools.create_dir(chain_root, "chain_root")
    tools.create_dir(log_working_dir, "log_working")
    tools.create_dir(log_finished_dir, "log_finished")

    # number of levels and switch for unit conversion for 'reduce_output' job
    if not hasattr(cfg, 'output_levels'):
        setattr(cfg, 'output_levels', -1)
    if not hasattr(cfg, 'convert_gas'):
        setattr(cfg, 'convert_gas', True)

    # run jobs (if required)
    for job in job_names:
        skip = False

        # if exists job is currently worked on or has been finished
        if os.path.exists(os.path.join(log_working_dir, job)):
            if not force:
                while True:
                    if os.path.exists(os.path.join(log_finished_dir, job)):
                        print('Skip "%s" for chain "%s"' % (job, job_id))
                        skip = True
                        break
                    else:
                        print('Wait for "%s" of chain "%s"' % (job, job_id))
                        sys.stdout.flush()
                        for _ in range(3000):
                            time.sleep(0.1)
            else:
                os.remove(os.path.join(log_working_dir, job))
                try:
                    os.remove(os.path.join(log_finished_dir, job))
                except FileNotFoundError:
                    pass

        if not skip:
            print('Process "%s" for chain "%s"' % (job, job_id))
            sys.stdout.flush()

            try_count = 1 + (args.ntry - 1) * (job == 'cosmo')
            while try_count > 0:
                try_count -= 1
                try:
                    # Change the log file
                    logfile = os.path.join(cfg.log_working_dir, job)
                    logfile_finish = os.path.join(cfg.log_finished_dir, job)
                    tools.change_logfile(logfile)

                    # Launch the job
                    to_call = getattr(jobs, job)
                    to_call.main(start_time, hstart, hstop, cfg, model_cfg)

                    shutil.copy(logfile, logfile_finish)

                    exitcode = 0
                    try_count = 0
                except:
                    subject = "ERROR or TIMEOUT in job '%s' for chain '%s'" % (
                        job, job_id)
                    logging.exception(subject)
                    if cfg.user_mail:
                        message = tools.prepare_message(
                            os.path.join(log_working_dir, job))
                        logging.info('Sending log file to %s' % cfg.user_mail)
                        tools.send_mail(cfg.user_mail, subject, message)
                    if try_count == 0:
                        raise RuntimeError(subject)

            if exitcode != 0 or not os.path.exists(
                    os.path.join(log_finished_dir, job)):
                subject = "ERROR or TIMEOUT in job '%s' for chain '%s'" % (
                    job, job_id)
                if cfg.user_mail:
                    message = tools.prepare_message(
                        os.path.join(log_working_dir, job))
                    logging.info('Sending log file to %s' % cfg.user_mail)
                    tools.send_mail(cfg.user_mail, subject, message)
                raise RuntimeError(subject)


def restart_runs(work_root, model_cfg, cfg, start, hstart, hstop, job_names,
                 force):
    """Starts the subchains in the specified intervals.
    
    Slices the total runtime of the chain according to ``cfg.restart_step``.
    Calls ``run_chain()`` for each step.
    
    Parameters
    ----------
    work_root : str
        The path to the directory in which the chain writes files during
        execution (typically scratch)
    cfg : config-object
        Object holding all user-configuration parameters as attributes
    start : datetime-object
        The startdate
    hstart : int
        Offset (in hours) of the actual start from the startdate (start param)
    hstop : int
        Length of simulation (in hours)
    job_names : list of str
        List of the names of jobs to execute on every timeslice.
        Jobs are .py files in the jobs/ directory with a main() function
        that will be called from run_chain().
    force : bool
        If True will do job regardless of completion status
    """
    # run restarts
    for time in tools.iter_hours(start, hstart, hstop, cfg.restart_step):
        sub_hstart = (time - start).total_seconds() / 3600.0
        runtime = min(cfg.restart_step, hstop - sub_hstart)
        if runtime == 0:
            # don't start simuation with 0 runtime
            continue
        sub_hstop = sub_hstart + runtime

        print("Starting run with starttime {}".format(time))

        run_chain(work_root=work_root,
                  model_cfg=model_cfg,
                  cfg=cfg,
                  start_time=start,
                  hstart=sub_hstart,
                  hstop=sub_hstop,
                  job_names=job_names,
                  force=force)


def restart_runs_spinup(work_root, model_cfg, cfg, start, hstart, hstop,
                        job_names, force):
    """Starts the subchains in the specified intervals.
    
    Slices the total runtime of the chain according to ``cfg.restart_step``.
    Calls ``run_chain()`` for each step.

    Runs custom "restarts" (= simulations with spin-up and tracer recycling).
    The first simulation is a normal one, with ``run_time = cfg.restart_step``.
    Consecutive simulations start at
    ``start + N * cfg.restart_step - cfg.spinup``.
    
    Parameters
    ----------
    work_root : str
        The path to the directory in which the chain writes files during
        execution (typically scratch)
    cfg : config-object
        Object holding all user-configuration parameters as attributes
    start : datetime-object
        The startdate
    hstart : int
        Offset (in hours) of the actual start from the startdate (start param)
    hstop : int
        Length of simulation (in hours)
    job_names : list of str
        List of the names of jobs to execute on every timeslice.
        Jobs are .py files in the jobs/ directory with a main() function
        that will be called from run_chain().
    force : bool
        If True will do job regardless of completion status
    """

    for time in tools.iter_hours(start, hstart, hstop, cfg.restart_step):
        print(time)
        if time == start:
            setattr(cfg, "first_one", True)
            setattr(cfg, "second_one", False)
            setattr(cfg, "lrestart", '.FALSE.')
            run_time = min(cfg.restart_step, hstop - hstart)
            print('First simulation')
        elif time == start + timedelta(hours=cfg.restart_step):
            setattr(cfg, "first_one", False)
            setattr(cfg, "second_one", True)
            setattr(cfg, "lrestart", '.TRUE.')
            run_time = min(cfg.restart_step + cfg.spinup, hstop - hstart)
            print('Second simulation')
        else:
            setattr(cfg, "first_one", False)
            setattr(cfg, "second_one", False)
            setattr(cfg, "lrestart", '.TRUE.')
            run_time = min(cfg.restart_step + cfg.spinup, hstop - hstart)

        if run_time == 0:
            # don't start simuation with 0 runtime
            continue

        endtime_act_sim = time - timedelta(hours=cfg.restart_step) \
                               + timedelta(hours=run_time)
        if endtime_act_sim > start + timedelta(hours=hstop):
            continue

        print('Runtime of sub-simulation: ', run_time)

        if cfg.first_one:
            run_chain(work_root=work_root,
                      model_cfg=model_cfg,
                      cfg=cfg,
                      start_time=time,
                      hstart=0,
                      hstop=run_time,
                      job_names=job_names,
                      force=force)
        else:
            run_chain(work_root=work_root,
                      model_cfg=model_cfg,
                      cfg=cfg,
                      start_time=time,
                      hstart=-cfg.spinup,
                      hstop=run_time - cfg.spinup,
                      job_names=job_names,
                      force=force)


def load_model_config_yaml(yamlfile):
    with open(yamlfile) as file:
        model_cfg = yaml.safe_load(file)
    return model_cfg


if __name__ == '__main__':
    args = parse_arguments()

    for casename in args.casenames:
        # Load configs
        model_cfg = load_model_config_yaml('config/models.yaml')
        cfg = Config(casename)

        # Print config
        cfg.print_config()

        # Check if jobs are set or if default ones are used
        if args.job_list is None:
            args.job_list = model_cfg['models'][cfg.model]['jobs']

        print(f"Starting chain for case {casename} and model {cfg.model}")

        # check for restart compatibility and spinup
        if 'restart' in model_cfg['models'][cfg.model]['features']:
            if hasattr(cfg, 'spinup'):
                print("This is a spinup simulation.")
                restart_runs_spinup(work_root=cfg.work_root,
                                    model_cfg=model_cfg,
                                    cfg=cfg,
                                    start=cfg.startdate,
                                    hstart=cfg.hstart,
                                    hstop=cfg.hstop,
                                    job_names=args.job_list,
                                    force=args.force)
            else:
                print("Built-in model restart is used.")
                restart_runs(work_root=cfg.work_root,
                             model_cfg=model_cfg,
                             cfg=cfg,
                             start=cfg.startdate,
                             hstart=cfg.hstart,
                             hstop=cfg.hstop,
                             job_names=args.job_list,
                             force=args.force)
        else:
            print("No restart is used.")
            run_chain(work_root=cfg.work_root,
                      cfg=cfg,
                      start_time=cfg.startdate,
                      hstart=cfg.hstart,
                      hstop=cfg.hstop,
                      job_names=args.job_list,
                      force=args.force)

    print('>>> finished chain for good or bad! <<<')<|MERGE_RESOLUTION|>--- conflicted
+++ resolved
@@ -203,12 +203,9 @@
 
         return self
 
-<<<<<<< HEAD
     def set_attributes_cosmo(self):
         self.cosmo['execname'] = self.model.lower()
 
-=======
->>>>>>> 08f17e8f
         return self
 
     def print_config(self):
