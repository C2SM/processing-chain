--- conflicted
+++ resolved
@@ -16,25 +16,6 @@
 import jobs
 from jobs import tools
 
-<<<<<<< HEAD
-=======
-default_jobs = {
-    tools.Target.COSMO: ["prepare_data", "int2lm", "cosmo", "post_cosmo"],
-    tools.Target.COSMOGHG: [
-        "prepare_data", "emissions", "biofluxes", "oae", "online_vprm",
-        "int2lm", "post_int2lm", "cosmo", "post_cosmo"
-    ],
-    tools.Target.COSMOART: [
-        "prepare_data", "emissions", "obs_nudging", "photo_rate", "int2lm",
-        "cosmo", "post_cosmo"
-    ],
-    tools.Target.ICON: ["prepare_data", "icon"],
-    tools.Target.ICONART: ["prepare_data", "icon"],
-    tools.Target.ICONARTGLOBAL: ["prepare_data", "icon"],
-    tools.Target.ICONARTOEM: ["prepare_data", "oae", "icon"]
-}
-
->>>>>>> bc6fbc3b
 
 def parse_arguments():
     """Parse the command line arguments given to this script
@@ -290,7 +271,6 @@
     chain_root = os.path.join(work_root, cfg.casename, job_id)
     setattr(cfg, 'chain_root', chain_root)
 
-<<<<<<< HEAD
     if cfg.model.startswith('cosmo'):
         # TODO: refactor
         # INT2LM
@@ -334,160 +314,6 @@
                 else:
                     setattr(cfg, 'tracer_start', cfg.spinup)
             else:
-=======
-    # INT2LM
-    setattr(cfg, 'int2lm_base', os.path.join(chain_root, 'int2lm'))
-    setattr(cfg, 'int2lm_input', os.path.join(chain_root, 'int2lm', 'input'))
-    setattr(cfg, 'int2lm_work', os.path.join(chain_root, 'int2lm', 'run'))
-    setattr(cfg, 'int2lm_output', os.path.join(chain_root, 'int2lm', 'output'))
-
-    # COSMO
-    setattr(cfg, 'cosmo_base', os.path.join(chain_root, 'cosmo'))
-    setattr(cfg, 'cosmo_input', os.path.join(chain_root, 'cosmo', 'input'))
-    setattr(cfg, 'cosmo_work', os.path.join(chain_root, 'cosmo', 'run'))
-    setattr(cfg, 'cosmo_output', os.path.join(chain_root, 'cosmo', 'output'))
-    setattr(cfg, 'cosmo_output_reduced',
-            os.path.join(chain_root, 'cosmo', 'output_reduced'))
-
-    # ICON
-    setattr(cfg, 'icon_base', os.path.join(chain_root, 'icon'))
-    setattr(cfg, 'icon_input', os.path.join(chain_root, 'icon', 'input'))
-    setattr(cfg, 'icon_input_icbc',
-            os.path.join(chain_root, 'icon', 'input', 'icbc'))
-    setattr(cfg, 'icon_input_oae',
-            os.path.join(chain_root, 'icon', 'input', 'oae'))
-    setattr(cfg, 'icon_input_grid',
-            os.path.join(chain_root, 'icon', 'input', 'grid'))
-    setattr(cfg, 'icon_input_mapping',
-            os.path.join(chain_root, 'icon', 'input', 'mapping'))
-    setattr(cfg, 'icon_input_rad',
-            os.path.join(chain_root, 'icon', 'input', 'rad'))
-    setattr(cfg, 'icon_input_xml',
-            os.path.join(chain_root, 'icon', 'input', 'xml'))
-    setattr(cfg, 'icon_work', os.path.join(chain_root, 'icon', 'run'))
-    setattr(cfg, 'icon_output', os.path.join(chain_root, 'icon', 'output'))
-    setattr(cfg, 'icon_output_reduced',
-            os.path.join(chain_root, 'icon', 'output_reduced'))
-    if cfg.target is tools.Target.ICON or cfg.target is tools.Target.ICONART \
-            or cfg.target is tools.Target.ICONARTOEM or cfg.target is tools.Target.ICONARTGLOBAL:
-        setattr(
-            cfg, 'radiation_grid_filename_scratch',
-            os.path.join(cfg.icon_input_grid,
-                         os.path.basename(cfg.radiation_grid_filename)))
-        setattr(
-            cfg, 'dynamics_grid_filename_scratch',
-            os.path.join(cfg.icon_input_grid,
-                         os.path.basename(cfg.dynamics_grid_filename)))
-        setattr(
-            cfg, 'extpar_filename_scratch',
-            os.path.join(cfg.icon_input_grid,
-                         os.path.basename(cfg.extpar_filename)))
-        setattr(cfg, 'lateral_boundary_grid_scratch',
-                os.path.join(cfg.icon_input_grid, 'lateral_boundary.grid.nc'))
-        setattr(cfg, 'lateral_boundary_grid_order',
-                os.path.join(cfg.icon_input_grid, 'lateral_boundary'))
-        setattr(
-            cfg, 'cldopt_filename_scratch',
-            os.path.join(cfg.icon_input_rad,
-                         os.path.basename(cfg.cldopt_filename)))
-        setattr(
-            cfg, 'lrtm_filename_scratch',
-            os.path.join(cfg.icon_input_rad,
-                         os.path.basename(cfg.lrtm_filename)))
-        if hasattr(cfg, 'chemtracer_xml_filename'):
-            setattr(
-                cfg, 'chemtracer_xml_filename_scratch',
-                os.path.join(cfg.icon_input_xml,
-                             os.path.basename(cfg.chemtracer_xml_filename)))
-        if hasattr(cfg, 'pntSrc_xml_filename'):
-            setattr(
-                cfg, 'pntSrc_xml_filename_scratch',
-                os.path.join(cfg.icon_input_xml,
-                             os.path.basename(cfg.pntSrc_xml_filename)))
-
-        if cfg.target is tools.Target.ICONARTGLOBAL:
-            setattr(
-                cfg, 'inicond_filename_scratch',
-                os.path.join(cfg.icon_input_icbc,
-                             os.path.basename(cfg.inicond_filename)))
-            setattr(
-                cfg, 'map_file_nudging_scratch',
-                os.path.join(cfg.icon_input_icbc,
-                             os.path.basename(cfg.map_file_nudging)))
-
-        else:
-            setattr(
-                cfg, 'map_file_latbc_scratch',
-                os.path.join(cfg.icon_input_grid,
-                             os.path.basename(cfg.map_file_latbc)))
-            setattr(
-                cfg, 'map_file_ana_scratch',
-                os.path.join(cfg.icon_input_mapping,
-                             os.path.basename(cfg.map_file_ana)))
-
-    # OEM
-    if cfg.target is tools.Target.ICONARTOEM:
-        setattr(
-            cfg, 'oae_gridded_emissions_nc_scratch',
-            os.path.join(cfg.icon_input_oae,
-                         os.path.basename(cfg.oae_gridded_emissions_nc)))
-        setattr(
-            cfg, 'oae_vertical_profiles_nc_scratch',
-            os.path.join(cfg.icon_input_oae,
-                         os.path.basename(cfg.oae_vertical_profiles_nc)))
-        if hasattr(cfg, 'oae_hourofday_nc'):
-            setattr(
-                cfg, 'oae_hourofday_nc_scratch',
-                os.path.join(cfg.icon_input_oae,
-                             os.path.basename(cfg.oae_hourofday_nc)))
-        else:
-            setattr(cfg, 'oae_hourofday_nc_scratch', '')
-        if hasattr(cfg, 'oae_dayofweek_nc'):
-            setattr(
-                cfg, 'oae_dayofweek_nc_scratch',
-                os.path.join(cfg.icon_input_oae,
-                             os.path.basename(cfg.oae_dayofweek_nc)))
-        else:
-            setattr(cfg, 'oae_dayofweek_nc_scratch', '')
-        if hasattr(cfg, 'oae_monthofyear_nc'):
-            setattr(
-                cfg, 'oae_monthofyear_nc_scratch',
-                os.path.join(cfg.icon_input_oae,
-                             os.path.basename(cfg.oae_monthofyear_nc)))
-        else:
-            setattr(cfg, 'oae_monthofyear_nc_scratch', '')
-        if hasattr(cfg, 'oae_hourofyear_nc'):
-            setattr(
-                cfg, 'oae_hourofyear_nc_scratch',
-                os.path.join(cfg.icon_input_oae,
-                             os.path.basename(cfg.oae_hourofyear_nc)))
-        else:
-            setattr(cfg, 'oae_hourofyear_nc_scratch', '')
-        if hasattr(cfg, 'oae_ens_reg_nc'):
-            setattr(
-                cfg, 'oae_ens_reg_nc_scratch',
-                os.path.join(cfg.icon_input_oae,
-                             os.path.basename(cfg.oae_ens_reg_nc)))
-        if hasattr(cfg, 'oae_ens_lambda_nc'):
-            setattr(
-                cfg, 'oae_ens_lambda_nc_scratch',
-                os.path.join(cfg.icon_input_oae,
-                             os.path.basename(cfg.oae_ens_lambda_nc)))
-
-    # Number of tracers
-    tracer_csvfile = os.path.join(cfg.chain_src_dir, 'cases', cfg.casename,
-                                  'cosmo_tracers.csv')
-    if os.path.isfile(tracer_csvfile):
-        if cfg.target is tools.Target.COSMOGHG:
-            with open(tracer_csvfile, 'r') as csv_file:
-                reader = csv.DictReader(csv_file, delimiter=',')
-                reader = [r for r in reader if r[''] != '#']
-                setattr(cfg, 'in_tracers', len(reader))
-
-        # tracer_start namelist paramter for spinup simulation
-        if cfg.target.subtarget is tools.Subtarget.SPINUP:
-            if cfg.first_one:
->>>>>>> bc6fbc3b
                 setattr(cfg, 'tracer_start', 0)
 
         # asynchronous I/O
@@ -526,7 +352,6 @@
     if 'restart' in model_cfg['models'][cfg.model]['features']:
         setattr(cfg, 'restart_step', hstop - hstart)
 
-<<<<<<< HEAD
     # if nested run: use output of mother-simulation
     if 'nesting' in model_cfg['models'][
             cfg.model]['features'] and not os.path.isdir(cfg.meteo_dir):
@@ -539,7 +364,6 @@
         cfg.meteo_prefix = 'lffd'
 
     # ICON
-    # TODO: refactor
     if cfg.model.startswith('icon'):
         setattr(cfg, 'icon_base', os.path.join(chain_root, 'icon'))
         setattr(cfg, 'icon_input', os.path.join(chain_root, 'icon', 'input'))
@@ -566,11 +390,6 @@
                     os.path.join(cfg.input_root, file_info[1], file_info[0]))
             setattr(cfg, f'{varname}_scratch',
                     os.path.join(cfg.icon_input, file_info[1], file_info[0]))
-
-=======
-    if cfg.target is tools.Target.ICON or cfg.target is tools.Target.ICONART or \
-       cfg.target is tools.Target.ICONARTOEM or cfg.target is tools.Target.ICONARTGLOBAL:
->>>>>>> bc6fbc3b
         ini_datetime_string = (
             start_time +
             timedelta(hours=hstart)).strftime('%Y-%m-%dT%H:00:00Z')
@@ -826,15 +645,8 @@
 
         print(f"Starting chain for case {casename} and model {cfg.model}")
 
-<<<<<<< HEAD
         if 'restart' in model_cfg['models'][cfg.model]['features']:
             if cfg.variant is None:
-=======
-        if cfg.target is tools.Target.COSMO or cfg.target is tools.Target.ICON or \
-           cfg.target is tools.Target.ICONART or cfg.target is tools.Target.ICONARTOEM or \
-           cfg.target is tools.Target.ICONARTGLOBAL or cfg.target is tools.Target.COSMOGHG:
-            if cfg.target.subtarget is tools.Subtarget.NONE:
->>>>>>> bc6fbc3b
                 restart_runs(work_root=cfg.work_root,
                              model_cfg=model_cfg,
                              cfg=cfg,
