--- conflicted
+++ resolved
@@ -246,11 +246,7 @@
         return self
 
 
-<<<<<<< HEAD
 def run_chain(work_root, model_cfg, cfg, startdate_sim, enddate_sim, job_names,
-=======
-def run_chain(work_root, model_cfg, cfg, start_time, hstart, hstop, job_names,
->>>>>>> 79c54408
               force):
     """Run chain ignoring already finished jobs.
 
@@ -288,7 +284,6 @@
         If True will do job regardless of completion status
     """
 
-<<<<<<< HEAD
     # Set forecast time
     cfg.forecasttime = (enddate_sim - startdate_sim).total_seconds() / 3600
 
@@ -298,19 +293,6 @@
 
     # Folder naming and structure
     cfg.job_id = 'f{cfg.startdate_sim_yyyymmddhh}_{cfg.enddate_sim_yyyymmddhh}'
-=======
-    # Initial date and forecast time
-    inidate_yyyymmddhh = start_time.strftime('%Y%m%d%H')
-    inidate_yyyymmdd_hh = start_time.strftime('%Y%m%d_%H')
-    cfg.inidate_yyyymmddhh = inidate_yyyymmddhh
-    cfg.inidate_yyyymmdd_hh = inidate_yyyymmdd_hh  # only for icon-art-oem
-    cfg.hstart = hstart
-    cfg.hstop = hstop
-    cfg.forecasttime = '%d' % (hstop - hstart)
-
-    # Folder naming and structure
-    cfg.job_id = '%s_%d_%d' % (cfg.inidate_yyyymmddhh, cfg.hstart, cfg.hstop)
->>>>>>> 79c54408
     cfg.chain_root = os.path.join(work_root, cfg.casename, cfg.job_id)
 
     if hasattr(cfg, 'spinup'):
@@ -319,11 +301,7 @@
         else:  # consecutive runs in spinup
             inidate_yyyymmddhh_spinup = (
                 start_time - timedelta(hours=cfg.spinup)).strftime('%Y%m%d%H')
-<<<<<<< HEAD
             cfg.startdate_sim_yyyymmddhh = inidate_yyyymmddhh_spinup
-=======
-            cfg.inidate_yyyymmddhh = inidate_yyyymmddhh_spinup
->>>>>>> 79c54408
             cfg.hstart = 0
             cfg.hstop = hstop + cfg.spinup
             cfg.forecasttime = '%d' % (hstop + cfg.spinup)
@@ -346,11 +324,7 @@
         cfg.cosmo_restart_in = ''
     elif 'restart' in model_cfg['models'][cfg.model]['features']:
         cfg.chain_root_last_run = 'foo'
-<<<<<<< HEAD
         cfg.job_id_last_run = '%s_%d_%d' % (cfg.startdate_sim_yyyymmddhh,
-=======
-        cfg.job_id_last_run = '%s_%d_%d' % (cfg.inidate_yyyymmddhh,
->>>>>>> 79c54408
                                             hstart - cfg.restart_step, hstart)
         cfg.chain_root_last_run = os.path.join(work_root, cfg.casename,
                                                cfg.job_id_last_run)
@@ -558,14 +532,10 @@
         If True will do job regardless of completion status
     """
 
-<<<<<<< HEAD
     for time in tools.iter_hours(cfg.startdate, cfg.enddate, cfg.restart_step):
         startdate_sim = time
         enddate_sim = time + timedelta(hours=cfg.restart_step)
         runtime_sim = (enddate_sim - startdate_sim).total_seconds() / 3600
-=======
-    for time in tools.iter_hours(start, hstart, hstop, cfg.restart_step):
->>>>>>> 79c54408
         if time == start:
             setattr(cfg, "first_one", True)
             setattr(cfg, "second_one", False)
@@ -653,12 +623,9 @@
                 restart_runs_spinup(work_root=cfg.work_root,
                                     model_cfg=model_cfg,
                                     cfg=cfg,
-<<<<<<< HEAD
-=======
                                     start=cfg.startdate,
                                     hstart=cfg.hstart,
                                     hstop=cfg.hstop,
->>>>>>> 79c54408
                                     job_names=args.job_list,
                                     force=args.force)
             else:
@@ -666,24 +633,18 @@
                 restart_runs(work_root=cfg.work_root,
                              model_cfg=model_cfg,
                              cfg=cfg,
-<<<<<<< HEAD
-=======
                              start=cfg.startdate,
                              hstart=cfg.hstart,
                              hstop=cfg.hstop,
->>>>>>> 79c54408
                              job_names=args.job_list,
                              force=args.force)
         else:
             print("No restart is used.")
             run_chain(work_root=cfg.work_root,
                       cfg=cfg,
-<<<<<<< HEAD
-=======
                       start_time=cfg.startdate,
                       hstart=cfg.hstart,
                       hstop=cfg.hstop,
->>>>>>> 79c54408
                       job_names=args.job_list,
                       force=args.force)
 
