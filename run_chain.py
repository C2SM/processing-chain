--- conflicted
+++ resolved
@@ -125,7 +125,6 @@
         raise FileNotFoundError(
             f"No file 'config.yaml' in {os.path.dirname(cfg_path)}")
 
-<<<<<<< HEAD
     for key, value in cfg_data.items():
         setattr(cfg, key, value)
 
@@ -166,8 +165,7 @@
                          "It should be either 'gpu' or 'mc'.")
 
 
-=======
->>>>>>> fdeb2b50
+
 def run_chain(work_root, model_cfg, cfg, start_time, hstart, hstop, job_names,
               force):
     """Run chain ignoring already finished jobs.
