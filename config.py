import subprocess
import os
import yaml

from jobs import tools
from pathlib import Path
from datetime import datetime


class Config():

    def __init__(self, casename):
        """Initialize an instance of the Config class.

        Initializes an instance of the Config class with user-specific
        and default attributes. The class represents a processing chain for a
        particular case, and its attributes are populated based on the provided
        `casename`.

        Parameters
        ----------
        casename : str
            The identifier for the case, typically specifying the configuration
            and settings to be used in the processing chain.

        Attributes
        ----------
        user_name : str
            The username of the current user, obtained from the 'USER' environment variable.
        email : str
            The user's email address, initially set to None and updated using the `set_email` method.
        casename : str
            The specified case name for the processing chain.
        chain_src_dir : str
            The source directory for the processing chain, typically the current working directory.
        case_path : str
            The path to the case directory under 'cases/' for the specified `casename`.
        work_root : str
            The root directory for processing chain execution, typically located under the source directory.

        Notes
        -----
        The method also loads user-defined attributes from the configuration file,
        sets specific settings based on the node type ('gpu' or 'mc'), and initializes
        other instance-specific attributes.
        """
        # Global attributes (initialized with default values)
        self.user_name = os.environ['USER']
        self.set_email()
        self.casename = casename
        self.set_account()

        self.chain_src_dir = Path.cwd()
        self.case_path = self.chain_src_dir / 'cases' / self.casename
        self.work_root = self.chain_src_dir / 'work'

        # User-defined attributes from config file
        self.load_config_file()

        # Set case root
        self.case_root = self.work_root / self.casename
        self.log_file = self.case_root / "chain_status.log"

        # Set workflow and async attributes and initiate job ids dict
        self.set_workflow()

        # Specific settings based on the node type ('gpu' or 'mc')
        self.set_node_info()

    def load_config_file(self):
        """Load configuration settings from a YAML file and set them as attributes.

        This method reads the configuration settings from a YAML file located in
        the 'cases/casename' directory and sets them as attributes of the instance.

        Returns
        -------
        Config
            The same `Config` instance with configuration settings as attributes.

        Raises
        ------
        FileNotFoundError
            If the specified configuration file or case directory is not found.

        Notes
        -----
        If the configuration file does not exist, the method will attempt to suggest
        a similar case directory based on a Levenshtein distance comparison with
        existing case directories. The method directly assigns values from the
        configuration file to instance attributes for easy access.
        """
        cfg_file = Path('cases', self.casename, 'config.yaml').resolve()

        if not cfg_file.is_file():
            all_cases = [
                path.name for path in os.scandir('cases') if path.is_dir()
            ]
            closest_name = min([(tools.levenshtein(self.casename, name), name)
                                for name in all_cases],
                               key=lambda x: x[0])[1]
            raise FileNotFoundError(
                f"Case-directory '{self.casename}' not found, did you mean '{closest_name}'?"
            )

        try:
            with cfg_file.open('r') as yaml_file:
                cfg_data = yaml.load(yaml_file, Loader=yaml.FullLoader)
        except FileNotFoundError:
            raise FileNotFoundError(
                f"No file 'config.yaml' in {cfg_file.parent}")

        # Directly assign values to instance attributes
        for key, value in cfg_data.items():
            setattr(self, key, value)

    def set_account(self):
        """Set the compute account based on user information.

        This method determines the compute account to be used based on the user's
        name and system configuration.

        Notes
        -----
        - If the user name is 'jenkins', the compute account is set to 'g110' for
        Jenkins testing.
        - If an account is specified in the user's '~/.acct' file, it will be used
        as the compute account.
        - If neither of the above conditions is met, the standard account is
        determined using the 'id -gn' command.
        """
        if self.user_name == 'jenkins':
            # g110 account for Jenkins testing
            self.compute_account = 'g110'
        elif (p := Path.home() / '.acct').exists():
            # Use account specified in ~/.acct file
            with p.open('r') as file:
                self.compute_account = file.read().rstrip()
        else:
            # Use standard account
            self.compute_account = os.popen("id -gn").read().splitlines()[0]

    def set_node_info(self):
        """Set node-specific information based on configuration settings.

        This method configures node-specific settings, such as the number of tasks
        per node and CUDA-related environment variables, based on the provided
        configuration settings in the instance.

        Returns
        -------
        Config
            The same `Config` instance with updated node-specific attributes.

        Raises
        ------
        ValueError
            If the 'constraint' or 'run_on' configuration values are invalid.
        """
        if self.constraint == 'gpu':
            if self.workflow_name.startswith('icon'):
                if self.run_on == 'gpu':
                    self.ntasks_per_node = 1
                elif self.run_on == 'cpu':
                    self.ntasks_per_node = 12
                else:
                    raise ValueError(
                        "Invalid value for 'run_on' in the configuration."
                        "It should be either 'gpu' or 'cpu'.")
            else:
                self.ntasks_per_node = 12
                self.mpich_cuda = ('export MPICH_RDMA_ENABLED_CUDA=1\n'
                                   'export MPICH_G2G_PIPELINE=256\n'
                                   'export CRAY_CUDA_MPS=1\n')
        elif self.constraint == 'mc':
            self.ntasks_per_node = 36
            self.mpich_cuda = ''
        else:
            raise ValueError(
                "Invalid value for 'constraint' in the configuration."
                "It should be either 'gpu' or 'mc'.")

    def set_workflow(self):
        """set workflow and async attr, initiate job ids dict"""
        # If a workflow name is specified, load from workflows.yaml
        if isinstance(self.workflow, str):
            self.workflow_name = self.workflow
            with open('workflows.yaml') as file:
                workflows = yaml.safe_load(file)
            self.workflow = workflows[self.workflow_name]
        # Otherwise, use custom workflow from config.yaml directly
        elif isinstance(self.workflow, dict):
            self.workflow_name = self.casename
        else:
            raise InvalidWorkflowType(
                "Invalid workflow type. Must be either a string or a dictionary."
            )

        self.is_async = 'dependencies' in self.workflow

        # Initiate empty job ids dictionnary so that it can be filled in later
        self.job_ids = {'current': {}, 'previous': {}}

    def set_restart_step_hours(self):
        """Set the restart step in hours.

        Converts the 'restart_step' attribute, which is in ISO8601 duration format,
        to hours and stores the result in the 'restart_step_hours' attribute.

        Returns
        -------
        Config
            The same `Config` instance with the 'restart_step_hours' attribute set.
        """
        self.restart_step_hours = int(
            tools.iso8601_duration_to_hours(self.restart_step))

    def set_email(self):
        """Set the user's email address based on system configuration.

        This method determines the user's email address based on the user's name
        and system configuration.

        Returns
        -------
        Config
            The same `Config` instance with the `user_mail` attribute set.

        Notes
        -----
        - If the user name is 'jenkins', the user's email address is set to None.
        - If an email address is specified in the user's '~/.forward' file, it will
        be used as the user's email address.
        - If neither of the above conditions is met, the user's email address is set
        to None.
        """
        if self.user_name == 'jenkins':
            self.user_mail = None
        elif (p := Path.home() / '.forward').exists():
            with p.open('r') as file:
                self.user_mail = file.read().rstrip()
        else:
            self.user_mail = None

    def print_config(self):
        """Print the configuration attributes and their values.

        This method displays the configuration attributes and their corresponding
        values in a formatted manner. Lists and dictionaries within the configuration
        are also displayed with appropriate indentation.

        Notes
        -----
        - The maximum column width for the attribute names is automatically determined.
        - The method prints the attribute name, its type, and its value.
        - If an attribute is a list, it is displayed with each item indented.
        - If an attribute is a dictionary, it is also displayed with each key-value
        pair indented.
        """
        # max_col_width = max(len(key) for key in vars(self)) + 1
        max_col_width = 27

        print("\nConfiguration:")
        print(f"{'Attribute':<{max_col_width}} Type Value")
        print("-" * 80)
        for key, value in vars(self).items():
            if isinstance(value, list):
                # If the value is a list, format it with indentation
                print(f"{key:<{max_col_width}} list")
                for item in value:
                    item_type = "Path" if type(
                        item).__name__ == "PosixPath" else type(item).__name__
                    print(f"  - {item:<{max_col_width-4}} {item_type}")
            elif isinstance(value, dict):
                # If the value is a dictionary, format it as before
                print(f"{key:<{max_col_width}} dict")
                for sub_key, sub_value in value.items():
                    sub_value_type = "Path" if type(
                        sub_value).__name__ == "PosixPath" else type(
                            sub_value).__name__
                    print(
                        f"  - {sub_key:<{max_col_width-4}} {sub_value_type:<4} {sub_value}"
                    )
            else:
                # Standard output
                key_type = type(key).__name__
                print(f"{key:<{max_col_width}} {key_type:<4} {value}")

    def convert_paths_to_absolute(self, dct=None):
        """Convert relative file paths to absolute paths in the configuration.

        Recursively convert all strings starting with './' in the instance
        attributes to absolute paths.
        """
        if dct is None:
            self.convert_paths_to_absolute(dct=vars(self))
        else:
            for k, v in dct.items():
                if isinstance(v, dict):
                    self.convert_paths_to_absolute(dct=v)
                elif isinstance(v, str) and v.startswith('./'):
                    dct[k] = Path(v).absolute()

    def create_vars_from_dicts(self, dct=None, key=None):
        """Create instance attributes from dictionary entries in the configuration.

        This method recursively iterates through the instance's attribute dictionary
        and checks for dictionary values. For each dictionary encountered, it creates
        new instance attributes by concatenating the original attribute name and the
        dictionary key, and assigns the corresponding values.
        """
        if dct is None:
            self.create_vars_from_dicts(dct=vars(self).copy())
        else:
            for k, v in dct.items():
                subkey = k if key is None else key + '_' + k
                if isinstance(v, dict):
                    self.create_vars_from_dicts(dct=v, key=subkey)
                else:
                    setattr(self, subkey, v)

<<<<<<< HEAD
=======
    def log_job_status(self, job, status, launch_time, duration=None):
        """
        Log the status of a job in a chain to a file.

        Parameters:
        - job (str): The type of job, either 'chain' or a specific job name.
        - status (str): The status of the job, e.g., 'FINISH', 'ERROR', etc.
        - launch_time (datetime.datetime): The timestamp when the job was launched or finished.
        - duration (datetime.timedelta, optional): The duration of the job. Default is None.

        The function logs the job information to a file named 'chain_status.log' in the case root directory.
        If the log file doesn't exist, it creates a header with the column names.
        The logged entry includes the job type, job ID (if applicable), status, launch time,
        and optionally, the duration if provided.

        Example:
        - log_job_status('chain', 'FINISH', datetime.datetime.now(), '00:15:30')
        - log_job_status('task_1', 'ERROR', datetime.datetime(2023, 12, 20, 8, 30, 15))
        """

        # Check if the file exists, if not, create it and write header
        if not self.log_file.is_file():
            header = "Name            ID                    Status Time                     Duration\n"
            with self.log_file.open('w') as f:
                f.write(header)

        # Format duration and chunk_id
        if job == 'chain':
            if duration is not None:
                duration = self.format_duration(duration)
            chunk_id = self.casename
        else:
            if duration is not None:
                duration = f"{str(int(duration.total_seconds()))} s"
            chunk_id = self.chunk_id

        # Log the job information
        launch_time = launch_time.strftime("%a %b %d %Y %H:%M:%S")
        if status == 'FINISH' and duration:
            log_entry = f"{job:<15} {chunk_id:<21} {status:<6} {launch_time:<24} {duration}\n"
        else:
            log_entry = f"{job:<15} {chunk_id:<21} {status:<6} {launch_time:<24}\n"

        with self.log_file.open('a') as f:
            f.write(log_entry)

>>>>>>> 58fd928f
    def format_duration(self, duration):
        """
        Format a duration represented by a datetime.timedelta object into a human-readable string.

        Parameters:
        - duration (datetime.timedelta): The duration to be formatted.

        Returns:
        - str: A string representing the formatted duration in the "0d 0h 0m 0s" format.
        """
        seconds = duration.total_seconds()
        days, remainder = divmod(seconds, 86400)
        hours, remainder = divmod(remainder, 3600)
        minutes, seconds = divmod(remainder, 60)

        formatted_duration = f"{int(days)}d {int(hours)}h {int(minutes)}m {int(seconds)}s"
        return formatted_duration

    def get_dep_ids(self, job_name, add_dep=None):
        """Get dependency job ids for `job_name`"""
        # Initial list of dependencies
        if add_dep is not None:
            if isinstance(add_dep, int):
                dep_id_list = [add_dep]
            else:
                try:
                    dep_id_list = list(add_dep)
                except TypeError:
                    print("add_dep must be an iterable")
        else:
            dep_id_list = []

        # Add job dependencies
        if self.is_async:
            # Could be that job has no dependency, even in an async config,
            # e.g., prepare_data
            if deps := self.workflow['dependencies'].get(job_name):
                for stage in 'previous', 'current':
                    if dep_stage := deps.get(stage):
                        for job in dep_stage:
                            # Could be that dep job id does not exist, e.g.,
                            # if dep job is deactivated or it's the first chunk
                            if dep_id := self.job_ids[stage].get(job):
                                dep_id_list.extend(dep_id)
        return dep_id_list

    def get_dep_cmd(self, job_name, add_dep=None):
        """Generate the part of the sbatch command that sepcifies dependencies for job_name."""
        if self.is_async:
            # async case
            if dep_ids := self.get_dep_ids(job_name, add_dep=add_dep):
                dep_str = ':'.join(map(str, dep_ids))
                return f'--dependency=afterok:{dep_str}'
            else:
                # job_name has no dependencies but still belongs to an async workflow
                # so don't use --wait
                return None
        else:
            # sequential case
            return '--wait'

    def submit(self, job_name, script, add_dep=None, logfile=None):
        """Submit job with dependencies"""
        script_path = Path(script)
        sbatch_cmd = ['sbatch', '--parsable']
        if dep_cmd := self.get_dep_cmd(job_name, add_dep=add_dep):
            sbatch_cmd.append(dep_cmd)
        sbatch_cmd.append(script_path.name)

        result = subprocess.run(sbatch_cmd,
                                cwd=script_path.parent,
                                capture_output=True)
        job_id = int(result.stdout)
        print(f'        └── Submitted batch job {job_id}')

        if job_name not in self.job_ids['current']:
            self.job_ids['current'][job_name] = [job_id]
        else:
            self.job_ids['current'][job_name].append(job_id)

        exitcode = result.returncode
        self.check_job(exitcode, logfile=logfile)

        return job_id

    def check_job(self, exitcode, logfile=None):
        """Check the exitcode returned by a job."""

        if exitcode != 0:
            raise RuntimeError(f"sbatch returned exitcode {exitcode}")

    def create_sbatch_script(self, job_name):
        """Create an sbatch script to launch jobs individually.
        Use run_chain.py arguments to submit those jobs.
        """
        walltime = getattr(self, 'walltime', {}).get(job_name, "00:30:00")
        script_lines = [
            '#!/usr/bin/env bash',
            f'#SBATCH --job-name="{job_name}_{self.chunk_id}"',
            '#SBATCH --nodes=1',
            f'#SBATCH --time={walltime}',
            f'#SBATCH --output={self.logfile}',
            '#SBATCH --open-mode=append',
            f'#SBATCH --account={self.compute_account}',
            f'#SBATCH --partition={self.compute_queue}',
            f'#SBATCH --constraint={self.constraint}',
            '',
            f'cd {self.chain_src_dir}',
            f'./run_chain.py {self.casename} -j {job_name} -c {self.chunk_id} -f -s --no-logging',
            '',
        ]

        job_path = self.chain_root / 'job_scripts'
        job_path.mkdir(parents=True, exist_ok=True)
        job_file = job_path / f'{job_name}.sh'
        with open(job_file, mode='w') as job_script:
            job_script.write('\n'.join(script_lines))

        return job_file

    def wait_for_previous(self):
        """Wait for all jobs of the previous stage to be finished.

        Do this by submitting a fake job depending on all jobs from the
        'previous' stage.
        """
        dep_ids = []
        for ids in self.job_ids['previous'].values():
            dep_ids.extend(ids)
        if dep_ids:
            job_file = self.case_root / 'submit.wait.slurm'
            log_file = self.case_root / 'wait.log'
            dep_str = ':'.join(map(str, dep_ids))
            script_lines = [
                '#!/usr/bin/env bash', '#SBATCH --job-name="wait"',
                '#SBATCH --nodes=1', '#SBATCH --time=00:01:00',
                f'#SBATCH --output={log_file}',
                f'#SBATCH --account={self.compute_account}',
                f'#SBATCH --partition={self.compute_queue}',
                f'#SBATCH --constraint={self.constraint}',
                f'#SBATCH --dependency=afterany:{dep_str}', '', '# Do nothing',
                'exit 0'
            ]
            with open(job_file, mode='w') as wait_job:
                wait_job.write('\n'.join(script_lines))

            subprocess.run(['sbatch', '--wait', job_file], check=True)

    def cycle(self):
        """Cycle to next chunk

        - Wait for previous chunk to finish
        - print summary of previous chunk jobs
        - Check for success of all previous jobs
        - cycle job ids and chunk id"""

        # - ML -
        # - This method could do more of the cycling, like dates
        # - The config object could host more info and cycle it instead
        #   of recomputing stuff like previous chunk dates

        # Skip if very first chunk
        if self.job_ids['previous']:
            # Wait for previous chunk to be done
            self.wait_for_previous()

            # Get and print previous chunk Slurm summary
            self.get_previous_slurm_summary()
            self.print_previous_slurm_summary()

            # Check for success of all previous jobs
            self.check_previous_chunk_success()

        # Cycle info
        self.job_ids['previous'] = self.job_ids['current']
        self.previous_chunk_id = self.chunk_id

        # Monitor last chunk
        if self.enddate_sim >= self.enddate:
            self.wait_for_previous()
            self.get_previous_slurm_summary()
            self.print_previous_slurm_summary()
            self.check_previous_chunk_success()

    @staticmethod
    def get_job_info(job_id,
                     slurm_keys=['JobName', 'Elapsed', 'ExitCode'],
                     parse=True):
        """Retrieve slurm job info as given by sacct

        if parse is True, return the raw string from sacct else parse info into a dict.
        All possible keys are given by `sacct --helpformat`"""

        # Get info from sacct
        cmd = ["sacct", f"--format={', '.join(slurm_keys)}", "-j", str(job_id)]

        if parse:
            cmd.append("--parsable")

        info_str = subprocess.run(cmd, capture_output=True, check=True).stdout

        if parse:
            # Parse in a dictionnary before returning
            # The inner most process should be the relevant one, hence the 1 index
            slurm_info = info_str.split(b'\n')[1].split(b'|')
            return {k: v.decode() for k, v in zip(slurm_keys, slurm_info)}
        else:
            return info_str.decode()

    def get_previous_slurm_summary(self,
                                   info_keys=[
                                       'JobName', 'JobID', 'Partition',
                                       'NNodes', 'State', 'Start', 'End',
                                       'Elapsed'
                                   ]):
        """get slurm info summary or all jobs of previous chunk"""

        # Store requested keys in object
        self.info_keys = info_keys

        # Get job info for all jobs
        self.slurm_info = {}
        for job_name in self.jobs:
            for job_id in self.job_ids['previous'][job_name]:
                self.slurm_info[job_name] = []
                self.slurm_info[job_name].append(
                    self.get_job_info(job_id, slurm_keys=info_keys,
                                      parse=True))

    def print_previous_slurm_summary(self):
        # Width of printed slurm piece of information
        info_width = {
            'JobName': 13,
            'JobID': 8,
            'Partition': 9,
            'N': 3,
            'State': 14,
            'Start': 13,
            'End': 13,
            'Elapsed': 9
        }

        # Build table header and line format
        headers = []
        hlines = []
        formats = []
        for k in self.info_keys:
            l = info_width[k]
            formats.append(f"{{{k}:>{l}.{l}}}")
            headers.append(f"{k:>{l}.{l}}")
            hlines.append("-" * l)

        table_header = '\n'.join((' '.join(headers), ' '.join(hlines)))
        line_format = " ".join(formats)

        with self.log_file.open('a') as f:
            f.write(f"Job summary for chunk {self.previous_chunk_id}\n")
            f.write(table_header)
            f.write('\n')
            for job_name in self.jobs:
                for info in self.slurm_info[job_name]:
                    f.write(line_format.format(**info))
                    f.write('\n')
            f.write('\n')

    def check_previous_chunk_success(self):
        status = 0
        failed_jobs = []
        for job_name, info_list in self.slurm_info.items():
            for info in info_list:
                if info['State'] != 'COMPLETED':
                    failed_jobs.append(job_name)
                    status += 1

        if status > 0:
            raise RuntimeError(f"The following job(s) failed: {failed_jobs}")


class InvalidWorkflowType(Exception):
    pass<|MERGE_RESOLUTION|>--- conflicted
+++ resolved
@@ -319,55 +319,6 @@
                 else:
                     setattr(self, subkey, v)
 
-<<<<<<< HEAD
-=======
-    def log_job_status(self, job, status, launch_time, duration=None):
-        """
-        Log the status of a job in a chain to a file.
-
-        Parameters:
-        - job (str): The type of job, either 'chain' or a specific job name.
-        - status (str): The status of the job, e.g., 'FINISH', 'ERROR', etc.
-        - launch_time (datetime.datetime): The timestamp when the job was launched or finished.
-        - duration (datetime.timedelta, optional): The duration of the job. Default is None.
-
-        The function logs the job information to a file named 'chain_status.log' in the case root directory.
-        If the log file doesn't exist, it creates a header with the column names.
-        The logged entry includes the job type, job ID (if applicable), status, launch time,
-        and optionally, the duration if provided.
-
-        Example:
-        - log_job_status('chain', 'FINISH', datetime.datetime.now(), '00:15:30')
-        - log_job_status('task_1', 'ERROR', datetime.datetime(2023, 12, 20, 8, 30, 15))
-        """
-
-        # Check if the file exists, if not, create it and write header
-        if not self.log_file.is_file():
-            header = "Name            ID                    Status Time                     Duration\n"
-            with self.log_file.open('w') as f:
-                f.write(header)
-
-        # Format duration and chunk_id
-        if job == 'chain':
-            if duration is not None:
-                duration = self.format_duration(duration)
-            chunk_id = self.casename
-        else:
-            if duration is not None:
-                duration = f"{str(int(duration.total_seconds()))} s"
-            chunk_id = self.chunk_id
-
-        # Log the job information
-        launch_time = launch_time.strftime("%a %b %d %Y %H:%M:%S")
-        if status == 'FINISH' and duration:
-            log_entry = f"{job:<15} {chunk_id:<21} {status:<6} {launch_time:<24} {duration}\n"
-        else:
-            log_entry = f"{job:<15} {chunk_id:<21} {status:<6} {launch_time:<24}\n"
-
-        with self.log_file.open('a') as f:
-            f.write(log_entry)
-
->>>>>>> 58fd928f
     def format_duration(self, duration):
         """
         Format a duration represented by a datetime.timedelta object into a human-readable string.
