--- conflicted
+++ resolved
@@ -535,11 +535,6 @@
 
             subprocess.run(['sbatch', '--wait', job_file], check=True)
 
-<<<<<<< HEAD
-            # Remove sbatch script and log file after execution
-            os.remove(job_file)
-            os.remove(log_file)
-
     def get_job_info(jobid, slurm_keys=['Elapsed']):
         """Return information from slurm job as given by sacct
 
@@ -554,8 +549,6 @@
         slurm_info = r.stdout.split()[1].split(b'|')
         return({k:v.decode() for k,v in zip(slurm_keys, slurm_info)})
 
-=======
->>>>>>> 837334db
 
 class InvalidWorkflowType(Exception):
     pass