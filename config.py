import subprocess
import os
import yaml
import logging
from jobs import tools
from pathlib import Path


class Config():

    def __init__(self, casename):
        """Initialize an instance of the Config class.

        Initializes an instance of the Config class with user-specific
        and default attributes. The class represents a processing chain for a
        particular case, and its attributes are populated based on the provided
        `casename`.

        Parameters
        ----------
        casename : str
            The identifier for the case, typically specifying the configuration
            and settings to be used in the processing chain.

        Attributes
        ----------
        user_name : str
            The username of the current user, obtained from the 'USER' environment variable.
        email : str
            The user's email address, initially set to None and updated using the `set_email` method.
        casename : str
            The specified case name for the processing chain.
        chain_src_dir : str
            The source directory for the processing chain, typically the current working directory.
        case_path : str
            The path to the case directory under 'cases/' for the specified `casename`.
        work_root : str
            The root directory for processing chain execution, typically located under the source directory.

        Notes
        -----
        The method also loads user-defined attributes from the configuration file,
        sets specific settings based on the node type ('gpu' or 'mc'), and initializes
        other instance-specific attributes.
        """
        # Global attributes (initialized with default values)
        self.user_name = os.environ['USER']
        self.set_email()
        self.casename = casename
        self.set_account()

        self.chain_src_dir = Path.cwd()
        self.case_path = self.chain_src_dir / 'cases' / casename
        self.work_root = self.chain_src_dir / 'work'

        # User-defined attributes from config file
        self.load_config_file(casename)

        # Set case root
        self.case_root = self.work_root / self.casename

        # Set workflow and async attributes and initiate job ids dict
        self.set_workflow()

        # Specific settings based on the node type ('gpu' or 'mc')
        self.set_node_info()

    def load_config_file(self, casename):
        """Load configuration settings from a YAML file and set them as attributes.

        This method reads the configuration settings from a YAML file located in
        the 'cases/casename' directory and sets them as attributes of the instance.

        Parameters
        ----------
        casename : str
            Name of the folder in 'cases/' where the configuration files are stored.

        Returns
        -------
        Config
            The same `Config` instance with configuration settings as attributes.

        Raises
        ------
        FileNotFoundError
            If the specified configuration file or case directory is not found.

        Notes
        -----
        If the configuration file does not exist, the method will attempt to suggest
        a similar case directory based on a Levenshtein distance comparison with
        existing case directories. The method directly assigns values from the
        configuration file to instance attributes for easy access.
        """
        cfg_file = Path('cases', casename, 'config.yaml').resolve()

        if not cfg_file.is_file():
            all_cases = [
                path.name for path in os.scandir('cases') if path.is_dir()
            ]
            closest_name = min([(tools.levenshtein(casename, name), name)
                                for name in all_cases],
                               key=lambda x: x[0])[1]
            raise FileNotFoundError(
                f"Case-directory '{casename}' not found, did you mean '{closest_name}'?"
            )

        try:
            with cfg_file.open('r') as yaml_file:
                cfg_data = yaml.load(yaml_file, Loader=yaml.FullLoader)
        except FileNotFoundError:
            raise FileNotFoundError(
                f"No file 'config.yaml' in {cfg_file.parent}")

        # Directly assign values to instance attributes
        for key, value in cfg_data.items():
            setattr(self, key, value)

        # rename the workflow attribute to avoid name clash
        self.workflow_name = self.workflow

        return self

    def set_account(self):
        """Set the compute account based on user information.

        This method determines the compute account to be used based on the user's
        name and system configuration.

        Notes
        -----
        - If the user name is 'jenkins', the compute account is set to 'g110' for
        Jenkins testing.
        - If an account is specified in the user's '~/.acct' file, it will be used
        as the compute account.
        - If neither of the above conditions is met, the standard account is
        determined using the 'id -gn' command.
        """
        if self.user_name == 'jenkins':
            # g110 account for Jenkins testing
            self.compute_account = 'g110'
        elif (p := Path.home() / '.acct').exists():
            # Use account specified in ~/.acct file
            with p.open('r') as file:
                self.compute_account = file.read().rstrip()
        else:
            # Use standard account
            self.compute_account = os.popen("id -gn").read().splitlines()[0]

    def set_node_info(self):
        """Set node-specific information based on configuration settings.

        This method configures node-specific settings, such as the number of tasks
        per node and CUDA-related environment variables, based on the provided
        configuration settings in the instance.

        Returns
        -------
        Config
            The same `Config` instance with updated node-specific attributes.

        Raises
        ------
        ValueError
            If the 'constraint' or 'run_on' configuration values are invalid.
        """
        if self.constraint == 'gpu':
            if self.workflow_name.startswith('icon'):
                if self.run_on == 'gpu':
                    self.ntasks_per_node = 1
                elif self.run_on == 'cpu':
                    self.ntasks_per_node = 12
                else:
                    raise ValueError(
                        "Invalid value for 'run_on' in the configuration."
                        "It should be either 'gpu' or 'cpu'.")
            else:
                self.ntasks_per_node = 12
                self.mpich_cuda = ('export MPICH_RDMA_ENABLED_CUDA=1\n'
                                   'export MPICH_G2G_PIPELINE=256\n'
                                   'export CRAY_CUDA_MPS=1\n')
        elif self.constraint == 'mc':
            self.ntasks_per_node = 36
            self.mpich_cuda = ''
        else:
            raise ValueError(
                "Invalid value for 'constraint' in the configuration."
                "It should be either 'gpu' or 'mc'.")

    def set_workflow(self):
        """set workflow and async attr, initiate job ids dict"""
        # If a workflow name is specified, load from workflows.yaml
        if isinstance(self.workflow, str):
            with open('workflows.yaml') as file:
                workflows = yaml.safe_load(file)
            self.workflow = workflows[self.workflow_name]
        # Otherwise, use custom workflow from config.yaml directly
        elif isinstance(self.workflow, dict):
            self.workflow_name = self.casename
        else:
            raise InvalidWorkflowType(
                "Invalid workflow type. Must be either a string or a dictionary."
            )

        self.is_async = 'dependencies' in self.workflow

        # Initiate empty job ids dictionnary so that it can be filled in later
        self.job_ids = {'current': {}, 'previous': {}}

    def set_restart_step_hours(self):
        """Set the restart step in hours.

        Converts the 'restart_step' attribute, which is in ISO8601 duration format,
        to hours and stores the result in the 'restart_step_hours' attribute.

        Returns
        -------
        Config
            The same `Config` instance with the 'restart_step_hours' attribute set.
        """
        self.restart_step_hours = int(
            tools.iso8601_duration_to_hours(self.restart_step))

    def set_email(self):
        """Set the user's email address based on system configuration.

        This method determines the user's email address based on the user's name
        and system configuration.

        Returns
        -------
        Config
            The same `Config` instance with the `user_mail` attribute set.

        Notes
        -----
        - If the user name is 'jenkins', the user's email address is set to None.
        - If an email address is specified in the user's '~/.forward' file, it will
        be used as the user's email address.
        - If neither of the above conditions is met, the user's email address is set
        to None.
        """
        if self.user_name == 'jenkins':
            self.user_mail = None
        elif (p := Path.home() / '.forward').exists():
            with p.open('r') as file:
                self.user_mail = file.read().rstrip()
        else:
            self.user_mail = None

    def print_config(self):
        """Print the configuration attributes and their values.

        This method displays the configuration attributes and their corresponding
        values in a formatted manner. Lists and dictionaries within the configuration
        are also displayed with appropriate indentation.

        Notes
        -----
        - The maximum column width for the attribute names is automatically determined.
        - The method prints the attribute name, its type, and its value.
        - If an attribute is a list, it is displayed with each item indented.
        - If an attribute is a dictionary, it is also displayed with each key-value
        pair indented.
        """
        # max_col_width = max(len(key) for key in vars(self)) + 1
        max_col_width = 27

        print("\nConfiguration:")
        print(f"{'Attribute':<{max_col_width}} Type Value")
        print("-" * 80)
        for key, value in vars(self).items():
            if isinstance(value, list):
                # If the value is a list, format it with indentation
                print(f"{key:<{max_col_width}} list")
                for item in value:
                    item_type = "Path" if type(
                        item).__name__ == "PosixPath" else type(item).__name__
                    print(f"  - {item:<{max_col_width-4}} {item_type}")
            elif isinstance(value, dict):
                # If the value is a dictionary, format it as before
                print(f"{key:<{max_col_width}} dict")
                for sub_key, sub_value in value.items():
                    sub_value_type = "Path" if type(
                        sub_value).__name__ == "PosixPath" else type(
                            sub_value).__name__
                    print(
                        f"  - {sub_key:<{max_col_width-4}} {sub_value_type:<4} {sub_value}"
                    )
            else:
                # Standard output
                key_type = type(key).__name__
                print(f"{key:<{max_col_width}} {key_type:<4} {value}")

    def convert_paths_to_absolute(self, dct=None):
        """Convert relative file paths to absolute paths in the configuration.

        Recursively convert all strings starting with './' in the instance
        attributes to absolute paths.
        """
        if dct is None:
            self.convert_paths_to_absolute(dct=vars(self))
        else:
            for k, v in dct.items():
                if isinstance(v, dict):
                    self.convert_paths_to_absolute(dct=v)
                elif isinstance(v, str) and v.startswith('./'):
                    dct[k] = Path(v).absolute()

    def create_vars_from_dicts(self, dct=None, key=None):
        """Create instance attributes from dictionary entries in the configuration.

        This method recursively iterates through the instance's attribute dictionary
        and checks for dictionary values. For each dictionary encountered, it creates
        new instance attributes by concatenating the original attribute name and the
        dictionary key, and assigns the corresponding values.
        """
        if dct is None:
            self.create_vars_from_dicts(dct=vars(self).copy())
        else:
            for k, v in dct.items():
                subkey = k if key is None else key + '_' + k
                if isinstance(v, dict):
                    self.create_vars_from_dicts(dct=v, key=subkey)
                else:
                    setattr(self, subkey, v)

    def log_job_status(self, job, status, launch_time, duration=None):
        """
        Log the status of a job in a chain to a file.

        Parameters:
        - job (str): The type of job, either 'chain' or a specific job name.
        - status (str): The status of the job, e.g., 'FINISH', 'ERROR', etc.
        - launch_time (datetime.datetime): The timestamp when the job was launched or finished.
        - duration (datetime.timedelta, optional): The duration of the job. Default is None.

        The function logs the job information to a file named 'chain_status.log' in the case root directory.
        If the log file doesn't exist, it creates a header with the column names.
        The logged entry includes the job type, job ID (if applicable), status, launch time,
        and optionally, the duration if provided.

        Example:
        - log_job_status('chain', 'FINISH', datetime.datetime.now(), '00:15:30')
        - log_job_status('task_1', 'ERROR', datetime.datetime(2023, 12, 20, 8, 30, 15))
        """
        log_file = self.case_root / "chain_status.log"

        # Check if the header exists, if not, create it
        if not log_file.is_file():
            header = "Name            ID                    Status Time                     Duration\n"
            with open(log_file, 'w') as f:
                f.write(header)

        # Format duration and job_id
        if job == 'chain':
            if duration is not None:
                duration = self.format_duration(duration)
            job_id = ''
        else:
            if duration is not None:
                duration = f"{str(int(duration.total_seconds()))} s"
            job_id = self.job_id

        # Log the job information
        launch_time = launch_time.strftime("%a %b %d %Y %H:%M:%S")
        if status == 'FINISH' and duration:
            log_entry = f"{job:<15} {job_id:<21} {status:<6} {launch_time:<24} {duration}\n"
        else:
            log_entry = f"{job:<15} {job_id:<21} {status:<6} {launch_time:<24}\n"

        with open(log_file, 'a') as f:
            f.write(log_entry)

    def format_duration(self, duration):
        """
        Format a duration represented by a datetime.timedelta object into a human-readable string.

        Parameters:
        - duration (datetime.timedelta): The duration to be formatted.

        Returns:
        - str: A string representing the formatted duration in the "0d 0h 0m 0s" format.
        """
        seconds = duration.total_seconds()
        days, remainder = divmod(seconds, 86400)
        hours, remainder = divmod(remainder, 3600)
        minutes, seconds = divmod(remainder, 60)

        formatted_duration = f"{int(days)}d {int(hours)}h {int(minutes)}m {int(seconds)}s"
        return formatted_duration

    def get_dep_ids(self, job_name, add_dep=None):
        """Get dependency job ids for `job_name`"""

        # Initial list of dependencies
        if add_dep is not None:
            if type(add_dep) is int:
                dep_id_list = [add_dep]
            else:
                try:
                    dep_id_list = list(add_dep)
                except TypeError:
                    print(f'add_dep must be an iterable')
        else:
            dep_id_list = []

        # Add job dependencies
        if self.is_async:
            # Could be that job has no dependency, even in an async config,
            # e.g., prepare_data
            if deps := self.workflow['dependencies'].get(job_name):
                for stage in 'previous', 'current':
                    if dep_stage := deps.get(stage):
                        for job in dep_stage:
                            # Could be that dep job id does not exist, e.g.,
                            # if dep job is deactivated or it's the first chunk
                            if dep_id := self.job_ids[stage].get(job):
                                dep_id_list.extend(dep_id)
        return dep_id_list

    def get_dep_cmd(self, job_name, add_dep=None):
        """Generate the part of the sbatch command that sepcifies dependencies for job_name."""
        if self.is_async:
            # async case
            if dep_ids := self.get_dep_ids(job_name, add_dep=add_dep):
                dep_str = ':'.join(map(str, dep_ids))
                return f'--dependency=afterok:{dep_str}'
            else:
                # job_name has no dependencies but still belongs to an async workflow
                # so don't use --wait
                return None
        else:
            # sequential case
            return '--wait'

    def submit(self, job_name, script, add_dep=None):
        """Submit job with dependencies"""

        script_path = Path(script)
        sbatch_cmd = ['sbatch', '--parsable']
        if dep_cmd := self.get_dep_cmd(job_name, add_dep=add_dep):
            sbatch_cmd.append(dep_cmd)
        sbatch_cmd.append(script_path.name)

        result = subprocess.run(sbatch_cmd,
                                cwd=script_path.parent,
                                capture_output=True)
        job_id = int(result.stdout)
        print(f'        └── Submitted batch job {job_id}')

        if not job_name in self.job_ids['current']:
            self.job_ids['current'][job_name] = [job_id]
        else:
            self.job_ids['current'][job_name].append(job_id)

        exitcode = result.returncode
        if exitcode != 0:
            raise RuntimeError(f"sbatch returned exitcode {exitcode}")

        return job_id

    def create_sbatch_script(self, job_name, log_file):
        script_lines = [
            '#!/usr/bin/env bash',
            f'#SBATCH --job-name="{job_name}"',
            f'#SBATCH --nodes=1',
            f'#SBATCH --output={log_file}',
            f'#SBATCH --open-mode=append',
            f'#SBATCH --account={self.compute_account}',
            f'#SBATCH --partition={self.compute_queue}',
<<<<<<< HEAD
            f'#SBATCH --constraint={self.constraint}', '', 
            f'cd {self.chain_src_dir}',
=======
            f'#SBATCH --constraint={self.constraint}',
            '',
>>>>>>> 3181262a
            'eval "$(conda shell.bash hook)"',
            'conda activate proc-chain',
            f'./run_chain.py {self.casename} -j {job_name} -c {self.job_id} -f -s',
            '',
        ]

        job_file = self.chain_root / f'{job_name}.sh'
        with open(job_file, mode='w') as job_script:
            job_script.write('\n'.join(script_lines))

        return job_file

    def wait_for_previous(self):
        """wait for all jobs of the previous stage to be finished

        Do this by submitting a fake job depending on all jobs from the
        'previous' stage.
        """

        dep_ids = []
        for ids in self.job_ids['previous'].values():
            dep_ids.extend(ids)
        if dep_ids:
            job_file = self.chain_root / 'submit.wait.slurm'
            log_file = self.chain_root / 'wait.log'
            dep_str = ':'.join(map(str, dep_ids))
            script_lines = [
                '#!/usr/bin/env bash', f'#SBATCH --job-name="wait"',
                f'#SBATCH --nodes=1', f'#SBATCH --output={log_file}',
                f'#SBATCH --account={self.compute_account}',
                f'#SBATCH --partition={self.compute_queue}',
                f'#SBATCH --constraint={self.constraint}',
                f'#SBATCH --dependency=afterok:{dep_str}', '', '# Do nothing',
                'exit 0'
            ]
            with open(job_file, mode='w') as wait_job:
                wait_job.write('\n'.join(script_lines))

            subprocess.run(['sbatch', '--wait', job_file], check=True)

            # Remove sbatch script and log file after execution
            os.remove(job_file)
            os.remove(log_file)


class InvalidWorkflowType(Exception):
    pass<|MERGE_RESOLUTION|>--- conflicted
+++ resolved
@@ -470,13 +470,8 @@
             f'#SBATCH --open-mode=append',
             f'#SBATCH --account={self.compute_account}',
             f'#SBATCH --partition={self.compute_queue}',
-<<<<<<< HEAD
             f'#SBATCH --constraint={self.constraint}', '', 
             f'cd {self.chain_src_dir}',
-=======
-            f'#SBATCH --constraint={self.constraint}',
-            '',
->>>>>>> 3181262a
             'eval "$(conda shell.bash hook)"',
             'conda activate proc-chain',
             f'./run_chain.py {self.casename} -j {job_name} -c {self.job_id} -f -s',
