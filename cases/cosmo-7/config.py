--- conflicted
+++ resolved
@@ -5,15 +5,6 @@
 year = sys.argv[2][0:4]
 
 user = os.environ['USER']
-<<<<<<< HEAD
-=======
-mail_address = {
-    'dbrunner': 'dominik.brunner@empa.ch',
-    'mjaehn': 'michael.jaehn@empa.ch',
-    'shenne': 'stephan.henne@empa.ch',
-    'msteiner': 'michael.steiner@empa.ch',
-}[user]
->>>>>>> dd0ac4f3
 
 # Everything defined before is not written to os.environ
 # and thus not available to bash scripts.
