--- conflicted
+++ resolved
@@ -2,21 +2,6 @@
 
 # ORGANIZATIONAL ============================================================= #
 user = os.environ['USER']
-<<<<<<< HEAD
-=======
-mail_address = {
-    'gkuhl': 'gerrit.kuhlmann@empa.ch',
-    'kug': 'gerrit.kuhlmann@empa.ch',
-    'dbrunner': 'dominik.brunner@empa.ch',
-    'haussaij': 'jean-matthieu.haussaire@empa.ch',
-    'mjaehn': 'michael.jaehn@empa.ch',
-    'muq': 'qing.mu@empa.ch',
-    'parsenov': 'pavle.arsenovic@empa.ch',
-    'ochsnerd': 'david.ochsner@empa.ch',
-    'msteiner': 'michael.steiner@empa.ch',
-}[user]
-
->>>>>>> dd0ac4f3
 compute_host = 'daint'
 compute_queue = 'normal'
 compute_account = 'em05'
