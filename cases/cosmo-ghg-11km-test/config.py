--- conflicted
+++ resolved
@@ -2,19 +2,6 @@
 
 # GENERAL SETTINGS ===========================================================
 user = os.environ['USER']
-<<<<<<< HEAD
-=======
-mail_address = {
-    'dbrunner': 'dominik.brunner@empa.ch',
-    'shenne': 'stephan.henne@empa.ch',
-    'mjaehn': 'michael.jaehn@empa.ch',
-    'haussaij': 'jean-matthieu.haussaire@empa.ch',
-    'gkuhl': 'gerrit.kuhlmann@empa.ch',
-    'isuter': 'ivo.suter@empa.ch',
-    'msteiner': 'michael.steiner@empa.ch'
-}[user]
-
->>>>>>> dd0ac4f3
 target = 'cosmo-ghg'
 restart_step = 12  # hours
 #subtarget = 'spinup'
