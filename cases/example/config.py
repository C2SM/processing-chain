--- conflicted
+++ resolved
@@ -187,11 +187,7 @@
 
 # If the output file that gets compared to the reference is not at the location
 # that post_cosmo copied it to, give the path to it here. Else leave it 'None'
-<<<<<<< HEAD
-output_dir = None
-=======
 # output_dir = None
->>>>>>> 25a30ceb
 # Use this if the post_cosmo job is not executed
 output_dir = os.environ['SCRATCH'] + ("/processing_chain/example/"
                                       "2015010100_0_24/cosmo/output")
